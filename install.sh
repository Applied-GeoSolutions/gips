#!/bin/bash

set -e

# this script needs to run in the clone dir
git remote show origin | grep 'Fetch URL: .*gips.git$' -q
test -d .git

echo === install system deps ===
# TODO are these needed?
# innstall UbuntuGIS repository
# sudo apt-get install python-software-properties
<<<<<<< HEAD
# sudo add-apt-repository ppa:ubuntugis/ubuntugis-unstable

# this is needed
sudo apt-get update
=======
# sudo add-apt-repository ppa:ubuntugis/ppa # ubuntugis/unstable moved to GDAL2.0
# sudo apt-get update
>>>>>>> b8ce2265

# TODO I doubt *ALL* the boost libs are needed and there are MANY of them;
# would be great to reduce the bulk
sudo apt-get install python g++ gfortran swig \
                     libboost-all-dev libfreetype6-dev libgnutls-dev \
                     libatlas-base-dev libgdal-dev libgdal1-dev gdal-bin \
                     python-pip python-numpy python-scipy python-gdal python-tk

# On some non-Ubuntu systems, python-virtualenv takes the place of virtualenv.
# Install the one that works.
sudo apt-get install virtualenv || sudo apt-get install python-virtualenv

echo === clone source repo and setup virtualenv ===
virtualenv .venv --system-site-packages
source .venv/bin/activate

echo === install a few dependencies via pip ===
pip install -r dev_requirements.txt
# gippy has to be done this way because gippy stopped being tracked in pypi
pip install 'https://github.com/Applied-GeoSolutions/gippy/tarball/v0.3.x#egg=gippy-0.3.8-'`date +%Y%m%d`

echo === install GIPS itself ===
# TODO --process-dependency-links is deprecated
pip install --process-dependency-links -e .

# help user with configuration
echo "Install complete.  GIPS configuration:"
if ! gips_config print; then
    echo 'Configure GIPS with:  `gips_config env -e <emailaddr> -r <full-path-to-desired-repo>`.'
fi<|MERGE_RESOLUTION|>--- conflicted
+++ resolved
@@ -10,22 +10,18 @@
 # TODO are these needed?
 # innstall UbuntuGIS repository
 # sudo apt-get install python-software-properties
-<<<<<<< HEAD
-# sudo add-apt-repository ppa:ubuntugis/ubuntugis-unstable
 
 # this is needed
 sudo apt-get update
-=======
+
 # sudo add-apt-repository ppa:ubuntugis/ppa # ubuntugis/unstable moved to GDAL2.0
-# sudo apt-get update
->>>>>>> b8ce2265
 
 # TODO I doubt *ALL* the boost libs are needed and there are MANY of them;
 # would be great to reduce the bulk
 sudo apt-get install python g++ gfortran swig \
                      libboost-all-dev libfreetype6-dev libgnutls-dev \
                      libatlas-base-dev libgdal-dev libgdal1-dev gdal-bin \
-                     python-pip python-numpy python-scipy python-gdal python-tk
+                     python-pip python-numpy python-scipy python-gdal
 
 # On some non-Ubuntu systems, python-virtualenv takes the place of virtualenv.
 # Install the one that works.
