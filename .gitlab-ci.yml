--- conflicted
+++ resolved
@@ -24,11 +24,7 @@
   stage: test
   script:
     - docker run --rm gips_test_$CI_COMMIT_REF_SLUG pytest -vv -s -k unit # TODO both int & unit
-<<<<<<< HEAD
-    - docker run --dns=10.0.0.8 --rm
-=======
-    - docker run --dns=10.0.4.1 --rm -e GIPS_OVERRIDE_VERSION=0.8.2
->>>>>>> 5341c556
+    - docker run --dns=10.0.4.1 --rm
       -v /net/cluster/projects/gips-dev/sys-test-assets/:/artifact-store
       gips_test_$CI_COMMIT_REF_SLUG 
       pytest -vv --setup-repo --slow --sys -s -m lite
