--- conflicted
+++ resolved
@@ -25,13 +25,8 @@
   script:
     - docker run --rm gips_test_$CI_COMMIT_REF_SLUG pytest -vv -s -k unit # TODO both int & unit
     - docker run --dns=10.0.0.8 --rm -e GIPS_OVERRIDE_VERSION=0.8.2
-<<<<<<< HEAD
-      --mount type=bind,source=/net/cluster/projects/gips-sys-test-assets/,destination=/artifact-store
+      -v /net/cluster/projects/gips-dev/sys-test-assets/:/artifact-store
       gips_test_$CI_COMMIT_REF_SLUG
-=======
-      -v /net/cluster/projects/gips-dev/sys-test-assets/:/artifact-store
-      gips_test_$CI_COMMIT_REF_SLUG 
->>>>>>> a79872d3
       pytest -vv --setup-repo --slow --sys -s -m lite
   tags:
     - gipsdev
