"""Worker functions for GIPS scheduled tasks.

Called inside worker processes; first implementation is expected to be torque
jobs.
"""
import os

from django.db import transaction, IntegrityError

from gips import utils
<<<<<<< HEAD
from gips.inventory import dbinv
from gips.datahandler import api
=======
from gips.core import SpatialExtent, TemporalExtent
from gips.inventory import DataInventory, ProjectInventory
from gips.inventory import dbinv, orm
>>>>>>> 46c9798b


def query (job):
    """Determine which assets to fetch and products to process"""
    with transaction.atomic():
        job = dbinv.models.Job.objects.get(pk=job)
        if job.status != 'initializing':
            # TODO log/msg about giving up here
            return job # not sure this is useful for anything
        job.status = 'scheduled' 
        job.save()

    api.query_service(job.variable.driver, eval(job.spatial), eval(job.temporal), [job.variable.product])

    job.refresh_from_db()
    if job.status != 'scheduled':
        # sanity check; have to keep going, but whine about it
        err_msg = "Expected Job status to be 'initializing, but got {}"
        utils.verbose_out(err_msg.format(job.status), 1)
    job.status = 'in-progress'
    job.save()

    return job
    
        
def fetch(driver, asset_type, tile, date):
    """Fetch the asset file specified."""
    # Notify everyone that this process is doing the fetch.
    with transaction.atomic():
        # TODO confirm transaction.atomic prevents DB writes while it's active
        asset = dbinv.models.Asset.objects.get(
                driver=driver, asset=asset_type, tile=tile, date=date)
        if asset.status != 'scheduled':
            # TODO log/msg about giving up here
            return asset
        # TODO: this status change needs to be made earlier or could be scheduled twice
        asset.status = 'in-progress'
        asset.save()

    # locate the correct fetch function & execute it, then archive the file and update the DB
    DataClass  = utils.import_data_class(driver)
    AssetClass = DataClass.Asset
    filenames  = AssetClass.fetch(asset_type, tile, date)
    a_obj = AssetClass._archivefile(filenames[0])[0] # for now neglect the 'update' case

    # update DB now that the work is done; no need for an atomic transaction
    # because the only critical action is Model.save(), which is already atomic
    asset.refresh_from_db()
    if asset.status != 'in-progress':
        # sanity check; have to keep going but do whine about it
        err_msg = "Expected Asset status to be 'in-progress' but got '{}'"
        utils.verbose_out(err_msg.format(asset.status), 1)
    asset.sensor = a_obj.sensor
    asset.name   = a_obj.archived_filename
    asset.status = 'complete'
    asset.save()

    if len(filenames) > 1:
        err_msg = 'Expected to fetch one asset but fetched {} instead'.format(len(filenames))
        raise ValueError(err_msg, filenames)
    return asset


def process(driver, product_type, tile, date):
    """Produce the specified product file."""
    # Notify everyone that this process is doing the fetch.
    with transaction.atomic():
        product = dbinv.models.Product.objects.get(
                driver=driver, product=product_type, tile=tile, date=date)
        if product.status != 'scheduled':
            return product
        product.status = 'in-progress'
        product.save()

    DataClass = utils.import_data_class(driver)
    data = DataClass(tile, date) # should autopopulate with the right assets
    data.process([product_type])

    # sanity check
    product.refresh_from_db()
    if product.status != 'complete': # check process()'s work
        # sanity check; have to keep going but do whine about it
        err_msg = "Expected product status to be 'complete' but got '{}'"
        utils.verbose_out(err_msg.format(product.status), 1)

    return product


def _export(**kwargs):
    """Performs a 'gips_project' with the given paramenters."""

    class Arguments(object):
        pass

    args = Arguments()
    args.__dict__ = kwargs


    DataClass = utils.import_data_class(kwargs['command'])

    # TODO trash and recreate output dir

    extents = SpatialExtent.factory(
        DataClass, args.site, args.key, args.where, args.tiles, args.pcov,
        args.ptile
    )

    # create tld: SITENAME--KEY_DATATYPE_SUFFIX
    if args.notld:
        tld = args.outdir
    else:
        key = '' if args.key == '' else '--' + args.key
        suffix = '' if args.suffix == '' else '_' + args.suffix
        res = '' if args.res is None else '_%sx%s' % (args.res[0], args.res[1])
        bname = (
            extents[0].site.LayerName() +
            key + res + '_' + args.command + suffix
        )
        tld = os.path.join(args.outdir, bname)

    for extent in extents:
        t_extent = TemporalExtent(args.dates, args.days)
        inv = DataInventory(DataClass, extent, t_extent, **vars(args))
        datadir = os.path.join(tld, extent.site.Value())
        if inv.numfiles > 0:
            inv.mosaic(
                datadir=datadir, tree=args.tree, overwrite=args.overwrite,
                res=args.res, interpolation=args.interpolation,
                crop=args.crop, alltouch=args.alltouch,
            )
        else:
            utils.verbose_out(
                'No data found for {} within temporal extent {}'
                .format(str(t_extent), str(t_extent)),
                2,
            )
    # TODO nothing meaningful to return?


def _aggregate(*args, **kwargs):
    raise NotImplemented('Dunno what to do here')


def aggregate(driver, *args, **kwargs):
    """Entirely TBD but does the same things as gips_project + zonal summary."""
    # TODO export step
    # TODO spatial aggregator<|MERGE_RESOLUTION|>--- conflicted
+++ resolved
@@ -8,14 +8,10 @@
 from django.db import transaction, IntegrityError
 
 from gips import utils
-<<<<<<< HEAD
-from gips.inventory import dbinv
 from gips.datahandler import api
-=======
 from gips.core import SpatialExtent, TemporalExtent
 from gips.inventory import DataInventory, ProjectInventory
 from gips.inventory import dbinv, orm
->>>>>>> 46c9798b
 
 
 def query (job):
