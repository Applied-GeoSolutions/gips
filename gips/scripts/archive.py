--- conflicted
+++ resolved
@@ -49,15 +49,10 @@
 
     with utils.error_handler('Data archive error'):
         print title
-<<<<<<< HEAD
-        # TODO archive accepts limited args, pass them in explicitly
-        archived_assets = cls.Asset.archive(**vars(args))
-=======
         cls = import_data_class(args.command)
         orm.setup() # set up DB orm in case it's needed for Asset.archive()
         archived_assets = cls.archive_assets(
                 args.path, args.recursive, args.keep, args.update)
->>>>>>> b35ec285
 
         # if DB inventory is enabled, update it to contain the newly archived assets
         if orm.use_orm():
