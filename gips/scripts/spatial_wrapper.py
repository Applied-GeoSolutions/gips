#!/usr/bin/env python
import argparse
import sys
import os

from gips.tools import SpatialAggregator
from gips.utils import VerboseOut
<<<<<<< HEAD
from gips.inventory.dbinv.models import Result, DataVariable, Job
=======
from gips.inventory import orm
>>>>>>> 35ded726
from gips import settings
from gips import utils

with utils.cli_error_handler('The ORM-based inventory is required, and there was an error loading it'):
    orm.setup()


def make_result(result, job):
    from gips.inventory.dbinv.models import Result

    key = result[0]
    bands = result[1]

    date = key[0]
    fid = int(key[2])

    for band in bands.keys():
        stats = bands[band]

        minimum = float(stats[0]) if stats[0] != 'nan' else None
        maximum = float(stats[1]) if stats[1] != 'nan' else None
        mean = float(stats[2]) if stats[2] != 'nan' else None
        sd = float(stats[3]) if stats[3] != 'nan' else None
        skew = float(stats[4]) if stats[4] != 'nan' else None
        count = float(stats[5]) if stats[5] != 'nan' else None

        r = Result(
            date=date,
            fid=fid,
            minimum=minimum,
            maximum=maximum,
            job=job,
            mean=mean,
            sd=sd,
            skew=skew,
            count=count,
        )
        try:
            r.save()
        except django.db.utils.IntegrityError:
            # Result already exists, skip it
            pass


def get_job(job):
    from gips.inventory.dbinv.models import Job
    try:
        job = Job.objects.get(id=job)
    except django.core.exceptions.ObjectDoesNotExist:
        VerboseOut('Job with id {} does not exist'.format(job))
        exit(1)

    return job


def aggregate(job, projdir, nprocs=1):

    args = {
        'bands': [job.variable.band_number],
        'products': [job.variable.product],
        'projdir': projdir,
        'processes': nprocs,

    }

    results = SpatialAggregator.aggregate(**args)
    for r in results:
        make_result(r, job)


def main():
    path = os.path.dirname(os.path.abspath(__file__))
    desc = '''A wrapper for the Spatial Aggregator tool which creates Result
        objects from the output.'''
    parser = argparse.ArgumentParser(description=desc)
    parser.add_argument(
        '-d',
        '--projdir',
        required=True,
        help='Gips inventory directory',
        default=path

    )
    parser.add_argument(
        '-j',
        '--job',
        type=int,
        help='Job ID',
        required=True
    )
    parser.add_argument(
        '-n',
        '--num-procs',
        help='Number of processors to use',
        default=1
    )

    init_args = parser.parse_args()
    projdir = init_args.projdir
    job_id = init_args.job
    nprocs = init_args.num_procs

    aggregate(projdir, job_id, nprocs)


if __name__ == "__main__":
    main()<|MERGE_RESOLUTION|>--- conflicted
+++ resolved
@@ -5,11 +5,7 @@
 
 from gips.tools import SpatialAggregator
 from gips.utils import VerboseOut
-<<<<<<< HEAD
-from gips.inventory.dbinv.models import Result, DataVariable, Job
-=======
 from gips.inventory import orm
->>>>>>> 35ded726
 from gips import settings
 from gips import utils
 
