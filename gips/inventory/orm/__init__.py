import os, sys
from contextlib import contextmanager
import traceback

import django

from gips.utils import verbose_out, error_handler


def use_orm():
    """Check GIPS_ORM to see if the user wants to use the Django ORM.

    Use the ORM only if the user sets GIPS_ORM to 'true' (case
    insensitive) or any nonzero number.
    """
    raw_val = os.environ.get('GIPS_ORM', 'true')
    use_orm = raw_val.lower() == 'true'
    if not use_orm:
        try:
            use_orm = bool(float(raw_val))
        except ValueError:
            pass # "anything else" is considered False
    return use_orm


setup_complete = False
driver_for_dbinv_feature_toggle = 'unspecified'

def setup():
    """Set settings module default and run django.setup().

    Prevent this from happening more than once using a global guard."""
    global setup_complete
    if setup_complete:
        return
    if use_orm():
<<<<<<< HEAD
        busted_drivers = ('sar', 'sarannual', 'daymet', 'cdl')
=======
        busted_drivers = ('sar', 'sarannual', 'modaod', 'daymet', 'cdl')
>>>>>>> f38f7c0e
        if driver_for_dbinv_feature_toggle in busted_drivers:
            msg = ("Inventory database does not support '{}'.  "
                   "Set GIPS_ORM=false to use the filesystem inventory instead.")
            raise Exception(msg.format(driver_for_dbinv_feature_toggle))
        with error_handler("Error initializing Django ORM"):
            os.environ.setdefault("DJANGO_SETTINGS_MODULE", "gips.inventory.orm.settings")
            django.setup()
    setup_complete = True<|MERGE_RESOLUTION|>--- conflicted
+++ resolved
@@ -34,11 +34,8 @@
     if setup_complete:
         return
     if use_orm():
-<<<<<<< HEAD
         busted_drivers = ('sar', 'sarannual', 'daymet', 'cdl')
-=======
-        busted_drivers = ('sar', 'sarannual', 'modaod', 'daymet', 'cdl')
->>>>>>> f38f7c0e
+
         if driver_for_dbinv_feature_toggle in busted_drivers:
             msg = ("Inventory database does not support '{}'.  "
                    "Set GIPS_ORM=false to use the filesystem inventory instead.")
