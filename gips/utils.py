#!/usr/bin/env python
################################################################################
#    GIPS: Geospatial Image Processing System
#
#    AUTHOR: Matthew Hanson
#    EMAIL:  matt.a.hanson@gmail.com
#
#    Copyright (C) 2014 Applied Geosolutions
#
#    This program is free software; you can redistribute it and/or modify
#    it under the terms of the GNU General Public License as published by
#    the Free Software Foundation; either version 2 of the License, or
#    (at your option) any later version.
#
#    This program is distributed in the hope that it will be useful,
#    but WITHOUT ANY WARRANTY; without even the implied warranty of
#    MERCHANTABILITY or FITNESS FOR A PARTICULAR PURPOSE.  See the
#    GNU General Public License for more details.
#
#   You should have received a copy of the GNU General Public License
#   along with this program. If not, see <http://www.gnu.org/licenses/>
################################################################################
from __future__ import print_function

import sys
import os
import errno
import gippy
from gippy import GeoVector
import tempfile
import commands
import shutil
import traceback

from pdb import set_trace


class Colors():
    _c = '\033['
    OFF     = _c + '0m'
    # Font styles
    BOLD    = _c + '1m'
    UNDER   = _c + '4m'
    REV     = _c + '7m'
    # Text colors
    BLACK   = _c + '30m'
    RED     = _c + '31m'
    GREEN   = _c + '32m'
    YELLOW  = _c + '33m'
    BLUE    = _c + '34m'
    PURPLE  = _c + '35m'
    CYAN    = _c + '36m'
    WHITE   = _c + '37m'
    # Background colors
    _BLACK  = _c + '40m'
    _RED    = _c + '41m'
    _GREEN  = _c + '42m'
    _YELLOW = _c + '43m'
    _BLUE   = _c + '44m'
    _PURPLE = _c + '45m'
    _CYAN   = _c + '46m'
    _WHITE  = _c + '47m'


<<<<<<< HEAD

def verbose_out(obj, level=1, stream=sys.stdout):
    """print(obj) but only if the user's chosen verbosity level warrants it.

    Print to stdout by default, but select any stream the user wishes.  Finally
    if the obj is a list or tuple, print each contained object consecutively on
    separate lines.
    """
=======
def VerboseOut(obj, level=1):
    '''
    TODO: Add real documentation of rules regarding levels used within
          GIPS. Levels 1-4 are used frequently.  Setting `-v5` is
          "let me see everything" level.
    '''
>>>>>>> 26bba387
    if gippy.Options.Verbose() >= level:
        if not isinstance(obj, (list, tuple)):
            obj = [obj]
        for o in obj:
            print(o, file=stream)

VerboseOut = verbose_out # TODO deprecate then remove

##############################################################################
# Filesystem functions
##############################################################################

def File2List(filename):
    f = open(filename)
    txt = f.readlines()
    txt2 = []
    for t in txt:
        txt2.append(t.rstrip('\n'))
    return txt2


def List2File(lst, filename):
    f = open(filename, 'w')
    f.write('\n'.join(lst) + '\n')
    f.close()


def RemoveFiles(filenames, extensions=['']):
    for f in filenames:
        for ext in ([''] + extensions):
            try:
                os.remove(f + ext)
            except OSError as e:
                if e.errno != errno.ENOENT:
                    raise
                continue


def basename(str):
    """Return the input string, stripped of directories and extensions.

    So, basename('/home/al-haytham/book-of-optics.pdf') returns
    'book-of-optics'.
    """
    return os.path.splitext(os.path.basename(str))[0]


def mkdir(dname):
    """ Create a directory if it doesn't exist """
    if not os.path.exists(dname):
        os.makedirs(dname)
    return dname


def link(src, dst, hard=False):
    """ Create link in this directory """
    if os.path.lexists(dst):
        os.remove(dst)
    # link path path relative to dst
    if hard:
        os.link(src, os.path.abspath(dst))
    else:
        os.symlink(os.path.relpath(src, os.path.dirname(dst)), os.path.abspath(dst))
    return dst

##############################################################################
# Settings functions
##############################################################################


def settings():
    """ Retrieve GIPS settings - first from user, then from system """
    import imp
    try:
        # import user settings first
        src = imp.load_source(
            'settings',
            os.path.expanduser('~/.gips/settings.py')
        )
        return src
    except (ImportError, IOError) as e:
        try:
            import gips.settings
            return gips.settings
        except ImportError:
            raise ImportError('No settings found...did you run gips_config?')


def create_environment_settings(repos_path, email=''):
    """ Create settings file and data directory """
    from gips.settings_template import __file__ as src
    cfgpath = os.path.dirname(__file__)
    cfgfile = os.path.join(cfgpath, 'settings.py')
    if src[-1] == 'c':
        src = src[:-1]
    try:
        if not os.path.exists(cfgfile):
            with open(cfgfile, 'w') as fout:
                with open(src, 'r') as fin:
                    for line in fin:
                        fout.write(line.replace('$TLD', repos_path).replace('$EMAIL', email))
        return cfgfile
    except OSError:
        # no permissions, so no environment level config installed
        #print traceback.format_exc()
        return None


def create_user_settings(email=''):
    """ Create a settings file using the included template and the provided top level directory """
    from gips.user_settings_template import __file__ as src
    if src[-1] == 'c':
        src = src[:-1]
    cfgpath = os.path.expanduser('~/.gips')
    if not os.path.exists(cfgpath):
        os.mkdir(cfgpath)
    cfgfile = os.path.join(cfgpath, 'settings.py')
    if os.path.exists(cfgfile):
        raise Exception('User settings file already exists: %s' % cfgfile)
    with open(cfgfile, 'w') as fout:
        with open(src, 'r') as fin:
            for line in fin:
                fout.write(line)
    return cfgfile


def create_repos():
    """ Create any necessary repository directories """
    try:
        repos = settings().REPOS
    except:
        print(traceback.format_exc())
        raise Exception('Problem reading repository...check settings files')
    for key in repos.keys():
        repo = import_repository_class(key)
        for d in repo._subdirs:
            path = os.path.join(repos[key]['repository'], d)
            if not os.path.isdir(path):
                os.makedirs(path)


def data_sources():
    """ Get enabled data sources (and verify) from settings """
    sources = {}
    repos = settings().REPOS
    found = False
    for key in sorted(repos.keys()):
        if os.path.isdir(repos[key]['repository']):
            try:
                repo = import_repository_class(key)
                sources[key] = repo.description
                found = True
            except:
                VerboseOut(traceback.format_exc(), 1)
        else:
            raise Exception('ERROR: archive %s is not a directory or is not available' % key)
    if not found:
        print("There are no available data sources!")
    return sources


def import_data_module(clsname):
    """ Import a data driver by name and return as module """
    import imp
    path = settings().REPOS[clsname].get('driver', '')
    if path == '':
        path = os.path.join( os.path.dirname(__file__), 'data', clsname)
    try:
        fmtup = imp.find_module(clsname, [path])
        mod = imp.load_module(clsname, *fmtup)
        return mod
    except:
        print(traceback.format_exc())


def import_repository_class(clsname):
    """ Get clsnameRepository class object """
    mod = import_data_module(clsname)
    exec('repo = mod.%sRepository' % clsname)
    return repo


def import_data_class(clsname):
    """ Get clsnameData class object """
    mod = import_data_module(clsname)
    exec('repo = mod.%sData' % clsname)
    # prevent use of database inventory for certain incompatible drivers
    from gips.inventory import orm
    orm.driver_for_dbinv_feature_toggle = repo.name.lower()
    return repo


##############################################################################
# Geospatial functions
##############################################################################

def open_vector(fname, key="", where=''):
    """ Open vector or feature """
    parts = fname.split(':')
    if len(parts) == 1:
        vector = GeoVector(fname)
        vector.SetPrimaryKey(key)
    else:
        # or it is a database
        if parts[0] not in settings().DATABASES.keys():
            raise Exception("%s is not a valid database" % parts[0])
        try:
            db = settings().DATABASES[parts[0]]
            filename = ("PG:dbname=%s host=%s port=%s user=%s password=%s" %
                        (db['NAME'], db['HOST'], db['PORT'], db['USER'], db['PASSWORD']))
            vector = GeoVector(filename, parts[1])
            vector.SetPrimaryKey(key)

        except Exception as e:
            VerboseOut(traceback.format_exc(), 4)
    if where != '':
        # return array of features

        # set_trace()

        return vector.where(where)
        features = []
    else:
        return vector

from shapely.wkt import loads as wktloads
from osr import SpatialReference, CoordinateTransformation
from ogr import CreateGeometryFromWkt


def transform_shape(shape, ssrs, tsrs):
    """ Transform shape from ssrs to tsrs (all wkt) and return as wkt """
    ogrgeom = CreateGeometryFromWkt(shape)
    trans = CoordinateTransformation(SpatialReference(ssrs), SpatialReference(tsrs))
    ogrgeom.Transform(trans)
    wkt = ogrgeom.ExportToWkt()
    ogrgeom = None
    return wkt


def transform(filename, srs):
    """ Transform vector file to another SRS """
    # TODO - move functionality into GIPPY
    bname = os.path.splitext(os.path.basename(filename))[0]
    td = tempfile.mkdtemp()
    fout = os.path.join(td, bname + '_warped.shp')
    prjfile = os.path.join(td, bname + '.prj')
    f = open(prjfile, 'w')
    f.write(srs)
    f.close()
    cmd = 'ogr2ogr %s %s -t_srs %s' % (fout, filename, prjfile)
    result = commands.getstatusoutput(cmd)
    return fout


def crop2vector(img, vector):
    """ Crop a GeoImage down to a vector - only used by mosaic """
    # transform vector to srs of image
    vecname = transform(vector.Filename(), img.Projection())
    warped_vec = open_vector(vecname)
    # rasterize the vector
    td = tempfile.mkdtemp()
    mask = gippy.GeoImage(os.path.join(td, vector.LayerName()), img, gippy.GDT_Byte, 1)
    maskname = mask.Filename()
    mask = None
    cmd = 'gdal_rasterize -at -burn 1 -l %s %s %s' % (warped_vec.LayerName(), vecname, maskname)
    result = commands.getstatusoutput(cmd)
    VerboseOut('%s: %s' % (cmd, result), 4)
    mask = gippy.GeoImage(maskname)
    img.AddMask(mask[0]).Process().ClearMasks()
    mask = None
    shutil.rmtree(os.path.dirname(maskname))
    shutil.rmtree(os.path.dirname(vecname))
    # VerboseOut('Cropped to vector in %s' % (datetime.now() - start), 3)
    return img


def mosaic(images, outfile, vector):
    """ Mosaic multiple files together, but do not warp """
    nd = images[0][0].NoDataValue()
    srs = images[0].Projection()
    # check they all have same projection
    filenames = [images[0].Filename()]
    for f in range(1, images.NumImages()):
        if images[f].Projection() != srs:
            raise Exception("Input files have non-matching projections and must be warped")
        filenames.append(images[f].Filename())
    # transform vector to image projection
    geom = wktloads(transform_shape(vector.WKT(), vector.Projection(), srs))

    extent = geom.bounds
    ullr = "%f %f %f %f" % (extent[0], extent[3], extent[2], extent[1])

    # run merge command
    nodatastr = '-n %s -a_nodata %s -init %s' % (nd, nd, nd)
    cmd = 'gdal_merge.py -o %s -ul_lr %s %s %s' % (outfile, ullr, nodatastr, " ".join(filenames))
    result = commands.getstatusoutput(cmd)
    VerboseOut('%s: %s' % (cmd, result), 4)
    imgout = gippy.GeoImage(outfile, True)
    for b in range(0, images[0].NumBands()):
        imgout[b].CopyMeta(images[0][b])
    imgout.CopyColorTable(images[0])
    return crop2vector(imgout, vector)


# old code utilizing shared memory array
# Chunk it up
# chunksz = int(data.shape[0] / nproc)
# extra = data.shape[0] - chunksz * nproc
# chunks = [chunksz] * (nproc - extra) + [chunksz + 1] * extra

# queue = multiprocessing.Queue()
# from agspy.contrib import shmarray
# classmap = shmarray.create_copy(classmap)
# tmp = numpy.ctypeslib.as_ctypes(classmap)
# cmap = sharedctypes.Array(tmp._type_, tmp, lock=False)<|MERGE_RESOLUTION|>--- conflicted
+++ resolved
@@ -62,8 +62,6 @@
     _WHITE  = _c + '47m'
 
 
-<<<<<<< HEAD
-
 def verbose_out(obj, level=1, stream=sys.stdout):
     """print(obj) but only if the user's chosen verbosity level warrants it.
 
@@ -71,14 +69,9 @@
     if the obj is a list or tuple, print each contained object consecutively on
     separate lines.
     """
-=======
-def VerboseOut(obj, level=1):
-    '''
-    TODO: Add real documentation of rules regarding levels used within
-          GIPS. Levels 1-4 are used frequently.  Setting `-v5` is
-          "let me see everything" level.
-    '''
->>>>>>> 26bba387
+    #TODO: Add real documentation of rules regarding levels used within
+    #      GIPS. Levels 1-4 are used frequently.  Setting `-v5` is
+    #      "let me see everything" level.
     if gippy.Options.Verbose() >= level:
         if not isinstance(obj, (list, tuple)):
             obj = [obj]
