#!/usr/bin/env python
################################################################################
#    GIPS: Geospatial Image Processing System
#
#    AUTHOR: Matthew Hanson
#    EMAIL:  matt.a.hanson@gmail.com
#
#    Copyright (C) 2014 Applied Geosolutions
#
#    This program is free software; you can redistribute it and/or modify
#    it under the terms of the GNU General Public License as published by
#    the Free Software Foundation; either version 2 of the License, or
#    (at your option) any later version.
#
#    This program is distributed in the hope that it will be useful,
#    but WITHOUT ANY WARRANTY; without even the implied warranty of
#    MERCHANTABILITY or FITNESS FOR A PARTICULAR PURPOSE.  See the
#    GNU General Public License for more details.
#
#   You should have received a copy of the GNU General Public License
#   along with this program. If not, see <http://www.gnu.org/licenses/>
################################################################################
from __future__ import print_function

import imp
import sys
import os
import errno
from contextlib import contextmanager
import tempfile
import commands
import shutil
import traceback

import gippy
from gippy import GeoVector


class Colors():
    _c = '\033['
    OFF     = _c + '0m'
    # Font styles
    BOLD    = _c + '1m'
    UNDER   = _c + '4m'
    REV     = _c + '7m'
    # Text colors
    BLACK   = _c + '30m'
    RED     = _c + '31m'
    GREEN   = _c + '32m'
    YELLOW  = _c + '33m'
    BLUE    = _c + '34m'
    PURPLE  = _c + '35m'
    CYAN    = _c + '36m'
    WHITE   = _c + '37m'
    # Background colors
    _BLACK  = _c + '40m'
    _RED    = _c + '41m'
    _GREEN  = _c + '42m'
    _YELLOW = _c + '43m'
    _BLUE   = _c + '44m'
    _PURPLE = _c + '45m'
    _CYAN   = _c + '46m'
    _WHITE  = _c + '47m'


def verbose_out(obj, level=1, stream=sys.stdout):
    """print(obj) but only if the user's chosen verbosity level warrants it.

    Print to stdout by default, but select any stream the user wishes.  Finally
    if the obj is a list or tuple, print each contained object consecutively on
    separate lines.
    """
    #TODO: Add real documentation of rules regarding levels used within
    #      GIPS. Levels 1-4 are used frequently.  Setting `-v5` is
    #      "let me see everything" level.
    if gippy.Options.Verbose() >= level:
        if not isinstance(obj, (list, tuple)):
            obj = [obj]
        for o in obj:
            print(o, file=stream)

VerboseOut = verbose_out # VerboseOut name is deprecated

##############################################################################
# Filesystem functions
##############################################################################

def File2List(filename):
    f = open(filename)
    txt = f.readlines()
    txt2 = []
    for t in txt:
        txt2.append(t.rstrip('\n'))
    return txt2


def List2File(lst, filename):
    f = open(filename, 'w')
    f.write('\n'.join(lst) + '\n')
    f.close()


def remove_files(filenames, extensions=()):
    """Remove the given files and all permutations with the given extensions.

    So RemoveFiles(['a.hdf', 'b.hdf'], ['.index', '.aux.xml']) attempts to
    these files:  a.hdf, b.hdf, a.hdf.index, a.hdf.aux.xml, b.hdf,
    b.hdf.index, and b.hdf.aux.xml.
    """
    for f in (list(filenames) + [f + e for f in filenames for e in extensions]):
        with error_handler(continuable=True, msg_prefix="Error removing '{}'".format(f)):
            if os.path.isfile(f):
                os.remove(f)

RemoveFiles = remove_files # RemoveFiles name is deprecated

def basename(str):
    """Return the input string, stripped of directories and extensions.

    So, basename('/home/al-haytham/book-of-optics.pdf') returns
    'book-of-optics'.
    """
    return os.path.splitext(os.path.basename(str))[0]


def mkdir(dname):
    """ Create a directory if it doesn't exist """
    if not os.path.exists(dname):
        os.makedirs(dname)
    return dname


def link(src, dst, hard=False):
    """ Create link in this directory """
    if os.path.lexists(dst):
        os.remove(dst)
    # link path path relative to dst
    if hard:
        os.link(src, os.path.abspath(dst))
    else:
        os.symlink(os.path.relpath(src, os.path.dirname(dst)), os.path.abspath(dst))
    return dst

##############################################################################
# Settings functions
##############################################################################


def settings():
    """ Retrieve GIPS settings - first from user, then from system """
    settings_path = os.path.expanduser('~/.gips/settings.py')
    if os.path.isfile(settings_path):
        with error_handler("Error loading '{}'".format(settings_path)):
            # import user settings first
            src = imp.load_source('settings', settings_path)
            return src
    with error_handler("gips.settings not found; consider running gips_config"):
        import gips.settings
        return gips.settings


def create_environment_settings(repos_path, email=''):
    """ Create settings file and data directory """
    from gips.settings_template import __file__ as src
    cfgpath = os.path.dirname(__file__)
    cfgfile = os.path.join(cfgpath, 'settings.py')
    if src[-1] == 'c':
        src = src[:-1]
    try:
        if not os.path.exists(cfgfile):
            with open(cfgfile, 'w') as fout:
                with open(src, 'r') as fin:
                    for line in fin:
                        fout.write(line.replace('$TLD', repos_path).replace('$EMAIL', email))
        return cfgfile
    except OSError:
        # no permissions, so no environment level config installed
        #print traceback.format_exck()
        # TODO error-handling-fix: report on specifics of error then continue; no error handler here
        return None


def create_user_settings(email=''):
    """ Create a settings file using the included template and the provided top level directory """
    from gips.user_settings_template import __file__ as src
    if src[-1] == 'c':
        src = src[:-1]
    cfgpath = os.path.expanduser('~/.gips')
    if not os.path.exists(cfgpath):
        os.mkdir(cfgpath)
    cfgfile = os.path.join(cfgpath, 'settings.py')
    if os.path.exists(cfgfile):
        raise Exception('User settings file already exists: %s' % cfgfile)
    with open(cfgfile, 'w') as fout:
        with open(src, 'r') as fin:
            for line in fin:
                fout.write(line)
    return cfgfile


def create_repos():
    """ Create any necessary repository directories """
    repos = settings().REPOS
    for key in repos.keys():
        repo = import_repository_class(key)
        for d in repo._subdirs:
            path = os.path.join(repos[key]['repository'], d)
            if not os.path.isdir(path):
                os.makedirs(path)


def data_sources():
    """ Get enabled data sources (and verify) from settings """
    sources = {}
    repos = settings().REPOS
    for key in sorted(repos.keys()):
        if not os.path.isdir(repos[key]['repository']):
            raise Exception('ERROR: archive %s is not a directory or is not available' % key)
        with error_handler(continuable=True):
            repo = import_repository_class(key)
            sources[key] = repo.description
    return sources


def import_data_module(clsname):
    """ Import a data driver by name and return as module """
    import imp
    path = settings().REPOS[clsname].get('driver', '')
    if path == '':
        path = os.path.join( os.path.dirname(__file__), 'data', clsname)
    with error_handler('Error loading driver ' + clsname):
        fmtup = imp.find_module(clsname, [path])
        mod = imp.load_module(clsname, *fmtup)
        return mod


def import_repository_class(clsname):
    """ Get clsnameRepository class object """
    mod = import_data_module(clsname)
    exec('repo = mod.%sRepository' % clsname)
    return repo


def import_data_class(clsname):
    """ Get clsnameData class object """
    mod = import_data_module(clsname)
    exec('repo = mod.%sData' % clsname)
    # prevent use of database inventory for certain incompatible drivers
    from gips.inventory import orm
    orm.driver_for_dbinv_feature_toggle = repo.name.lower()
    return repo


##############################################################################
# Geospatial functions
##############################################################################

def open_vector(fname, key="", where=''):
    """ Open vector or feature """
    parts = fname.split(':')
    if len(parts) == 1:
        vector = GeoVector(fname)
        vector.SetPrimaryKey(key)
    else:
        # or it is a database
        if parts[0] not in settings().DATABASES.keys():
            raise Exception("%s is not a valid database" % parts[0])
        db = settings().DATABASES[parts[0]]
        filename = ("PG:dbname=%s host=%s port=%s user=%s password=%s" %
                    (db['NAME'], db['HOST'], db['PORT'], db['USER'], db['PASSWORD']))
        vector = GeoVector(filename, parts[1])
        vector.SetPrimaryKey(key)
    if where != '':
        # return array of features

        # set_trace()

        return vector.where(where)
        features = []
    else:
        return vector

from shapely.wkt import loads as wktloads
from osr import SpatialReference, CoordinateTransformation
from ogr import CreateGeometryFromWkt


def transform_shape(shape, ssrs, tsrs):
    """ Transform shape from ssrs to tsrs (all wkt) and return as wkt """
    ogrgeom = CreateGeometryFromWkt(shape)
    trans = CoordinateTransformation(SpatialReference(ssrs), SpatialReference(tsrs))
    ogrgeom.Transform(trans)
    wkt = ogrgeom.ExportToWkt()
    ogrgeom = None
    return wkt


def transform(filename, srs):
    """ Transform vector file to another SRS """
    # TODO - move functionality into GIPPY
    bname = os.path.splitext(os.path.basename(filename))[0]
    td = tempfile.mkdtemp()
    fout = os.path.join(td, bname + '_warped.shp')
    prjfile = os.path.join(td, bname + '.prj')
    f = open(prjfile, 'w')
    f.write(srs)
    f.close()
    cmd = 'ogr2ogr %s %s -t_srs %s' % (fout, filename, prjfile)
    result = commands.getstatusoutput(cmd)
    return fout


def crop2vector(img, vector):
    """ Crop a GeoImage down to a vector - only used by mosaic """
    # transform vector to srs of image
    vecname = transform(vector.Filename(), img.Projection())
    warped_vec = open_vector(vecname)
    # rasterize the vector
    td = tempfile.mkdtemp()
    mask = gippy.GeoImage(os.path.join(td, vector.LayerName()), img, gippy.GDT_Byte, 1)
    maskname = mask.Filename()
    mask = None
    cmd = 'gdal_rasterize -at -burn 1 -l %s %s %s' % (warped_vec.LayerName(), vecname, maskname)
    result = commands.getstatusoutput(cmd)
    VerboseOut('%s: %s' % (cmd, result), 4)
    mask = gippy.GeoImage(maskname)
    img.AddMask(mask[0]).Process().ClearMasks()
    mask = None
    shutil.rmtree(os.path.dirname(maskname))
    shutil.rmtree(os.path.dirname(vecname))
    # VerboseOut('Cropped to vector in %s' % (datetime.now() - start), 3)
    return img


def mosaic(images, outfile, vector):
    """ Mosaic multiple files together, but do not warp """
    nd = images[0][0].NoDataValue()
    srs = images[0].Projection()
    # check they all have same projection
    filenames = [images[0].Filename()]
    for f in range(1, images.NumImages()):
        if images[f].Projection() != srs:
            raise Exception("Input files have non-matching projections and must be warped")
        filenames.append(images[f].Filename())
    # transform vector to image projection
    geom = wktloads(transform_shape(vector.WKT(), vector.Projection(), srs))

    extent = geom.bounds
    ullr = "%f %f %f %f" % (extent[0], extent[3], extent[2], extent[1])

    # run merge command
    nodatastr = '-n %s -a_nodata %s -init %s' % (nd, nd, nd)
    cmd = 'gdal_merge.py -o %s -ul_lr %s %s %s' % (outfile, ullr, nodatastr, " ".join(filenames))
    result = commands.getstatusoutput(cmd)
    VerboseOut('%s: %s' % (cmd, result), 4)
    imgout = gippy.GeoImage(outfile, True)
    for b in range(0, images[0].NumBands()):
        imgout[b].CopyMeta(images[0][b])
    imgout.CopyColorTable(images[0])
    return crop2vector(imgout, vector)


_traceback_verbosity = 4    # only print a traceback if the user selects this verbosity or higher
_accumulated_errors = []    # used for tracking success/failure & doing final error reporting when
                            # GIPS is running as a command-line application
_stop_on_error = False      # should GIPS try to recover from errors?  Set by gips_script_setup


def set_error_handler(handler):
    """Set the active error handler (generally for entire life of process)."""
    global error_handler
    error_handler = handler


def report_error(error, msg_prefix, show_tb=True):
    """Print an error report on stderr, possibly including a traceback.

    Caller can suppress the traceback with show_tb.  The user can suppress
    it via the GIPS global verbosity setting."""
    if show_tb and gippy.Options.Verbose() >= _traceback_verbosity:
        verbose_out(msg_prefix + ':', 1, stream=sys.stderr)
        traceback.print_exc()
    else:
        verbose_out(msg_prefix + ': ' + str(error), 1, stream=sys.stderr)


@contextmanager
def lib_error_handler(msg_prefix='Error', continuable=False):
    """Handle errors appropriately for GIPS running as a library."""
    try:
        yield
    except Exception as e:
        if continuable and not _stop_on_error:
            report_error(e, msg_prefix)
        else:
            raise


error_handler = lib_error_handler # set this so gips code can use the right error handler


def gips_exit():
    """Deliver an error report if needed, then exit."""
    if len(_accumulated_errors) == 0:
        sys.exit(0)
    verbose_out("Fatal: {} error(s) occurred:".format(len(_accumulated_errors)), 1, sys.stderr)
<<<<<<< HEAD
    [report_error(error, error.msg_prefix, show_tb=True) for error in _accumulated_errors]
=======
    [report_error(error, error.msg_prefix) for error in _accumulated_errors]
>>>>>>> 27a852bf
    sys.exit(1)


@contextmanager
def cli_error_handler(msg_prefix='Error', continuable=False):
    """Context manager for uniform error handling for command-line users.

    Exceptions are caught and reported to stderr; _gips_exit() is called
    if halt is indicated.
    """
    try:
        yield
    except Exception as e:
        e.msg_prefix = msg_prefix # for use by gips_exit
        _accumulated_errors.append(e)
        if continuable and not _stop_on_error:
            report_error(e, msg_prefix)
        else:
            gips_exit()


def gips_script_setup(driver_string=None, stop_on_error=False, setup_orm=True):
    """Run this at the beginning of a GIPS CLI program to do setup."""
    global _stop_on_error
    _stop_on_error = stop_on_error
    set_error_handler(cli_error_handler)
    from gips.inventory import orm # avoids a circular import
    with error_handler():
        if setup_orm:
            orm.setup()
        if driver_string is not None:
            return import_data_class(driver_string)<|MERGE_RESOLUTION|>--- conflicted
+++ resolved
@@ -404,11 +404,7 @@
     if len(_accumulated_errors) == 0:
         sys.exit(0)
     verbose_out("Fatal: {} error(s) occurred:".format(len(_accumulated_errors)), 1, sys.stderr)
-<<<<<<< HEAD
-    [report_error(error, error.msg_prefix, show_tb=True) for error in _accumulated_errors]
-=======
     [report_error(error, error.msg_prefix) for error in _accumulated_errors]
->>>>>>> 27a852bf
     sys.exit(1)
 
 
