--- conflicted
+++ resolved
@@ -116,12 +116,6 @@
         group = parser.add_argument_group('processing options')
         group.add_argument('--overwrite', help='Overwrite existing output file(s)',
                            default=False, action='store_true')
-<<<<<<< HEAD
-        group.add_argument('--chunksize', help='Chunk size in MB', default=128.0, type=float)
-        group.add_argument('--numprocs', help='Desired number of processors (if allowed)',
-                           default=2, type=int)
-=======
->>>>>>> b21e1a51
         group.add_argument('--format', help='Format for output file', default="GTiff")
         h = ('Don\'t process. Instead, generate batch file with single '
              'gips_process command on each line.  \'overwrite\', '
