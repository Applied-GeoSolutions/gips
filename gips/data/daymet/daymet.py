#!/usr/bin/env python
################################################################################
#    GIPS: Geospatial Image Processing System
#
#    AUTHOR: Matthew Hanson
#    EMAIL:  matt.a.hanson@gmail.com
#
#    Copyright (C) 2014 Applied Geosolutions
#
#    This program is free software; you can redistribute it and/or modify
#    it under the terms of the GNU General Public License as published by
#    the Free Software Foundation; either version 2 of the License, or
#    (at your option) any later version.
#
#    This program is distributed in the hope that it will be useful,
#    but WITHOUT ANY WARRANTY; without even the implied warranty of
#    MERCHANTABILITY or FITNESS FOR A PARTICULAR PURPOSE.  See the
#    GNU General Public License for more details.
#
#   You should have received a copy of the GNU General Public License
#   along with this program. If not, see <http://www.gnu.org/licenses/>
################################################################################

"""Daymet driver module; see https://daymet.ornl.gov/

Daymet is an unusual GIPS driver in that its assets are also its
products. During fetch, files are constructed out of data downloaded in
non-file format (via opendap). These files are then available as both
assets and products simultaneously.
"""

import os
import datetime
import time
import numpy as np
import re

from pydap.client import open_url

import gippy
from gips.data.core import Repository, Asset, Data
from gips.utils import VerboseOut, basename
from gips import utils
import gips

<<<<<<< HEAD

PROJ = ''.join([
    'PROJCS["unnamed",GEOGCS["WGS 84",DATUM["WGS_1984",SPHEROID["WGS 84",6378',
    '137,298.257223563,AUTHORITY["EPSG","7030"]],AUTHORITY["EPSG","6326"]],PR',
    'IMEM["Greenwich",0],UNIT["degree",0.0174532925199433],AUTHORITY["EPSG","',
    '4326"]],PROJECTION["Lambert_Conformal_Conic_2SP"],PARAMETER["standard_pa',
    'rallel_1",25],PARAMETER["standard_parallel_2",60],PARAMETER["latitude_of',
    '_origin",42.5],PARAMETER["central_meridian",-100],PARAMETER["false_easti',
    'ng",0],PARAMETER["false_northing",0],UNIT["metre",1,AUTHORITY["EPSG","90',
    '01"]]]'
])
=======
_daymet_driver_version = '0.1'

requirements =['pydap']

PROJ = """PROJCS["unnamed",GEOGCS["WGS 84",DATUM["WGS_1984",SPHEROID["WGS 84",6378137,298.257223563,AUTHORITY["EPSG","7030"]],AUTHORITY["EPSG","6326"]],PRIMEM["Greenwich",0],UNIT["degree",0.0174532925199433],AUTHORITY["EPSG","4326"]],PROJECTION["Lambert_Conformal_Conic_2SP"],PARAMETER["standard_parallel_1",25],PARAMETER["standard_parallel_2",60],PARAMETER["latitude_of_origin",42.5],PARAMETER["central_meridian",-100],PARAMETER["false_easting",0],PARAMETER["false_northing",0],UNIT["metre",1,AUTHORITY["EPSG","9001"]]]"""
>>>>>>> c78216e4

# Cyanomap: tmax, tmin, tmean, ppt, solar rad, and vapor pressure

# maximum temperature (C) - tmax.nc *
# minimum temperature (C) - tmin.nc  *
# precipitation (mm day-1) - prcp.nc *
# shortwave radiation (W m-2) - srad.nc *
# vapor pressure (Pa) - vp.nc *
# snow-water equivalent (kg m-2) - swe.nc
# daylength (sec day-1) - dayl.nc


def create_datatype(np_dtype):
    """ provide translation between data type codes """
    gippy.GDT_UInt8 = gippy.GDT_Byte
    np_dtype = str(np_dtype)
    typestr = 'gippy.GDT_' + np_dtype.title().replace('Ui', 'UI')
    g_dtype = eval(typestr)
    return g_dtype

class daymetRepository(Repository):
    name = 'Daymet'
    description = 'Daymet weather data'


class daymetAsset(Asset):
    Repository = daymetRepository

    _sensors = {
        'daymet': {
            'description': 'Daily surface weather and climatological summaries',
        }
    }

    _sensor = 'daymet' # only one in the driver

    _latency = 0
    _startdate = datetime.date(1980, 1, 1)
    _url = "https://thredds.daac.ornl.gov/thredds/dodsC/ornldaac/1328/tiles/%d/%s_%d"
    _basename_pat = 'daymet_{}_{}_{}{}.tif'

    # daymet assets are named just like products: tile_date_sensor_asset/product.tif
    _asset_template = '{}_{}_{}_{}.tif' # for generating filenames
    # for validating and parsing filenames - doubling of {} is due to format() -----vv
    _asset_re = r'^(?P<tile>\d{{5}})_(?P<date>\d{{7}})_' + _sensor + r'_(?P<ap_type>{})\.tif$'

    _assets = {
        'tmin': {
            'description': 'Daily minimum air temperature (C)',
            'pattern': _asset_re.format('tmin'),
            'source': 'tmin.nc',
            'url': _url,
            'startdate': _startdate,
            'latency': _latency,
        },
        'tmax': {
            'description': 'Daily maximum air temperature (C)',
            'pattern': _asset_re.format('tmax'),
            'source': 'tmax.nc',
            'url': _url,
            'startdate': _startdate,
            'latency': _latency,
        },
        'prcp': {
            'description': 'Daily precipitation (mm)',
            'pattern': _asset_re.format('prcp'),
            'source': 'prcp.nc',
            'url': _url,
            'startdate': _startdate,
            'latency': _latency,
        },
        'srad': {
            'description': 'Daily solar radiation (W m-2)',
            'pattern': _asset_re.format('srad'),
            'source': 'srad.nc',
            'url': _url,
            'startdate': _startdate,
            'latency': _latency,
        },
        'vp': {
            'description': 'Daily vapor pressure (Pa)',
            'pattern': _asset_re.format('vp'),
            'source': 'vp.nc',
            'url': _url,
            'startdate': _startdate,
            'latency': _latency,
        },
    }

    _defaultresolution = (1000., 1000.,)

    def __init__(self, filename):
        """Uses regexes above to parse filename & save metadata."""
        super(daymetAsset, self).__init__(filename)
        self.tile, date_str, self.asset = (
            self.parse_asset_fp().group('tile', 'date', 'ap_type'))
        self.date = datetime.datetime.strptime(date_str, '%Y%j').date()
        self.sensor = self._sensor
        # how daymet products load magically
        self.products[self.asset] = filename

    @classmethod
    def generate_metadata(cls, asset, tile, date, url):
        """Returns a dict suitable to pass to GeoImage.SetMeta()."""
        return {
            'GIPS Version': gips.__version__,
            'GIPS DAYMET Driver Version': _daymet_driver_version,
            'ASSET': asset,
            'TILE': tile,
            'DATE': str(date.date()),
            'DESCRIPTION': cls._assets[asset]['description'],
            'URL': url,
        }

    @classmethod
    def query_provider(cls, asset, tile, date):
        """Determine availability of data for the given (asset, tile, date).

        Returns (basename, url) on success; (None, None) otherewise. The
        data is daily for the entire run of the dataset and the URLs are
        deterministic, so all it really checks are date bounds.
        """
        if not (cls.start_date(asset) <= date.date() <= cls.end_date(asset).date()):
            return (None, None)
        source = cls._assets[asset]['source']
        url = (cls._assets[asset]['url'] + '/%s') % (date.year, tile, date.year, source)
        bn = cls._basename_pat.format(asset, tile, date.year, date.strftime('%j'))
        return (bn, url)

    @classmethod
    def fetch(cls, asset, tile, date):
<<<<<<< HEAD
        """Fetch a daymet asset and convert it to a gips-friendly format."""
        asset_bn, url = cls.query_provider(asset, tile, date)
        if (asset_bn, url) is (None, None):
            return
        dataset = open_url(url)
=======
        """ Get this asset for this tile and date (using OpenDap service) """
        url = cls._assets[asset].get('url', '') % (date.year, tile, date.year)
        source = cls._assets[asset]['source'] 
        loc = "%s/%s" % (url, source)
        utils.verbose_out(loc)
        dataset = open_url(loc)
>>>>>>> c78216e4
        x0 = dataset['x'].data[0] - 500.0
        y0 = dataset['y'].data[0] + 500.0
        iday = date.timetuple().tm_yday - 1
        var = dataset[asset]
        data = np.array(var.array[iday, :, :]).squeeze().astype('float32')
        ysz, xsz = data.shape
<<<<<<< HEAD
        description = cls._assets[asset]['description']
        meta = {'ASSET': asset, 'TILE': tile, 'DATE': str(date.date()), 'DESCRIPTION': description}
=======
        sday = str(day).zfill(3)
>>>>>>> c78216e4
        geo = [float(x0), cls._defaultresolution[0], 0.0,
               float(y0), 0.0, -cls._defaultresolution[1]]
        geo = np.array(geo).astype('double')
        dtype = create_datatype(data.dtype)
<<<<<<< HEAD
=======
        date_str = date.strftime(cls.Repository._datedir)
        filename = cls._asset_template.format(tile, date_str, cls._sensor, asset)
>>>>>>> c78216e4
        stage_dir = cls.Repository.path('stage')
        with utils.make_temp_dir(prefix='fetch', dir=stage_dir) as temp_dir:
            temp_fp = os.path.join(temp_dir, asset_bn)
            stage_fp = os.path.join(stage_dir, asset_bn)
            imgout = gippy.GeoImage(temp_fp, xsz, ysz, 1, dtype)
            imgout.SetBandName(asset, 1)
            imgout.SetNoData(-9999.)
            imgout.SetProjection(PROJ)
            imgout.SetAffine(geo)
            imgout[0].Write(data)
            imgout.SetMeta(cls.generate_metadata(asset, tile, date, loc))
            os.rename(temp_fp, stage_fp)
            return [stage_fp]


class daymetData(Data):
    """ A tile of data (all assets and products) """
    name = 'Daymet'
    version = _daymet_driver_version
    Asset = daymetAsset

    _products = {
        'tmin': {
            'description': 'Daily minimum air temperature (C)',
            'assets': ['tmin'],
            'bands': [{'name': 'tmin', 'units': 'degree Celcius'}],
            'startdate': Asset._startdate,
            'latency': Asset._latency,
        },
        'tmax': {
            'description': 'Daily maximum air temperature (C)',
            'assets': ['tmax'],
            'bands': [{'name': 'tmax', 'units': 'degree Celcius'}],
            'startdate': Asset._startdate,
            'latency': Asset._latency,
        },
        'prcp': {
            'description': 'Daily precipitation (mm)',
            'assets': ['prcp'],
            'bands': [{'name': 'prcp', 'units': 'mm'}],
            'startdate': Asset._startdate,
            'latency': Asset._latency,
        },
        'srad': {
            'description': 'Daily solar radiation (W m-2)',
            'assets': ['srad'],
            'bands': [{'name': 'srad', 'units': 'W/m^2'}],
            'startdate': Asset._startdate,
            'latency': Asset._latency,
        },
        'vp': {
            'description': 'Daily vapor pressure (Pa)',
            'assets': ['vp'],
            'bands': [{'name': 'srad', 'units': 'Pa'}],
            'startdate': Asset._startdate,
            'latency': Asset._latency,
        },
    }<|MERGE_RESOLUTION|>--- conflicted
+++ resolved
@@ -43,7 +43,6 @@
 from gips import utils
 import gips
 
-<<<<<<< HEAD
 
 PROJ = ''.join([
     'PROJCS["unnamed",GEOGCS["WGS 84",DATUM["WGS_1984",SPHEROID["WGS 84",6378',
@@ -55,13 +54,8 @@
     'ng",0],PARAMETER["false_northing",0],UNIT["metre",1,AUTHORITY["EPSG","90',
     '01"]]]'
 ])
-=======
+
 _daymet_driver_version = '0.1'
-
-requirements =['pydap']
-
-PROJ = """PROJCS["unnamed",GEOGCS["WGS 84",DATUM["WGS_1984",SPHEROID["WGS 84",6378137,298.257223563,AUTHORITY["EPSG","7030"]],AUTHORITY["EPSG","6326"]],PRIMEM["Greenwich",0],UNIT["degree",0.0174532925199433],AUTHORITY["EPSG","4326"]],PROJECTION["Lambert_Conformal_Conic_2SP"],PARAMETER["standard_parallel_1",25],PARAMETER["standard_parallel_2",60],PARAMETER["latitude_of_origin",42.5],PARAMETER["central_meridian",-100],PARAMETER["false_easting",0],PARAMETER["false_northing",0],UNIT["metre",1,AUTHORITY["EPSG","9001"]]]"""
->>>>>>> c78216e4
 
 # Cyanomap: tmax, tmin, tmean, ppt, solar rad, and vapor pressure
 
@@ -193,41 +187,23 @@
 
     @classmethod
     def fetch(cls, asset, tile, date):
-<<<<<<< HEAD
         """Fetch a daymet asset and convert it to a gips-friendly format."""
         asset_bn, url = cls.query_provider(asset, tile, date)
         if (asset_bn, url) is (None, None):
             return
         dataset = open_url(url)
-=======
-        """ Get this asset for this tile and date (using OpenDap service) """
-        url = cls._assets[asset].get('url', '') % (date.year, tile, date.year)
-        source = cls._assets[asset]['source'] 
-        loc = "%s/%s" % (url, source)
-        utils.verbose_out(loc)
-        dataset = open_url(loc)
->>>>>>> c78216e4
         x0 = dataset['x'].data[0] - 500.0
         y0 = dataset['y'].data[0] + 500.0
         iday = date.timetuple().tm_yday - 1
         var = dataset[asset]
         data = np.array(var.array[iday, :, :]).squeeze().astype('float32')
         ysz, xsz = data.shape
-<<<<<<< HEAD
         description = cls._assets[asset]['description']
         meta = {'ASSET': asset, 'TILE': tile, 'DATE': str(date.date()), 'DESCRIPTION': description}
-=======
-        sday = str(day).zfill(3)
->>>>>>> c78216e4
         geo = [float(x0), cls._defaultresolution[0], 0.0,
                float(y0), 0.0, -cls._defaultresolution[1]]
         geo = np.array(geo).astype('double')
         dtype = create_datatype(data.dtype)
-<<<<<<< HEAD
-=======
-        date_str = date.strftime(cls.Repository._datedir)
-        filename = cls._asset_template.format(tile, date_str, cls._sensor, asset)
->>>>>>> c78216e4
         stage_dir = cls.Repository.path('stage')
         with utils.make_temp_dir(prefix='fetch', dir=stage_dir) as temp_dir:
             temp_fp = os.path.join(temp_dir, asset_bn)
