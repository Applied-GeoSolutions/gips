#!/usr/bin/env python
################################################################################
#    GIPS: Geospatial Image Processing System
#
#    AUTHOR: Matthew Hanson
#    EMAIL:  matt.a.hanson@gmail.com
#
#    Copyright (C) 2014 Applied Geosolutions
#
#    This program is free software; you can redistribute it and/or modify
#    it under the terms of the GNU General Public License as published by
#    the Free Software Foundation; either version 2 of the License, or
#    (at your option) any later version.
#
#    This program is distributed in the hope that it will be useful,
#    but WITHOUT ANY WARRANTY; without even the implied warranty of
#    MERCHANTABILITY or FITNESS FOR A PARTICULAR PURPOSE.  See the
#    GNU General Public License for more details.
#
#   You should have received a copy of the GNU General Public License
#   along with this program. If not, see <http://www.gnu.org/licenses/>
################################################################################

import os
import sys
import errno
from osgeo import gdal, ogr
from datetime import datetime
import glob
from itertools import groupby
from shapely.wkt import loads
import tarfile
import traceback
import ftplib
import shutil

import gippy
from gips import settings, __version__
from gips.GeoVector import GeoVector
from gips.utils import VerboseOut, RemoveFiles, File2List, List2File, Colors, basename, mkdir, parse_vectorname
from gippy.algorithms import CookieCutter

"""
The data.core classes are the base classes that are used by individual Data modules.
For a new dataset create children of Repository, Asset, and Data
"""


def repository_class(clsname):
    """ Get ClassRepository class object """
    exec('from gips.data.%s import %sRepository as cls' % (clsname.lower(), clsname))
    return cls


def asset_class(clsname):
    """ Get ClassAsset class object """
    exec('from gips.data.%s import %sAsset as cls' % (clsname.lower(), clsname))
    return cls


def data_class(clsname):
    """ Get ClassData class object """
    exec('from gips.data.%s import %sData as cls' % (clsname.lower(), clsname))
    return cls


class Repository(object):
    """ Singleton (all classmethods) of file locations and sensor tiling system  """
    # Description of the data source
    description = 'Data source description'
    # Format code of date directories in repository
    _datedir = '%Y%j'

    _tdir = 'tiles'
    _cdir = 'composites'
    _qdir = 'quarantine'
    _sdir = 'stage'
    _vdir = 'vectors'

    @classmethod
    def feature2tile(cls, feature):
        """ Get tile designation from a geospatial feature (i.e. a row) """
        att_name = cls.repo().get('tile_attribute', 'tile')
        fldindex = feature.GetFieldIndex(att_name)
        return str(feature.GetField(fldindex))

    ##########################################################################
    # Override these functions if not using a tile/date directory structure
    ##########################################################################
    @classmethod
    def path(cls, tile='', date=''):
        """ Get absolute data path for this tile and date """
        path = os.path.join(cls.rootpath(), cls._tdir)
        if tile != '':
            path = os.path.join(path, tile)
        if date != '':
            path = os.path.join(path, str(date.strftime(cls._datedir)))
        return path

    @classmethod
    def find_tiles(cls):
        """ Get list of all available tiles """
        return os.listdir(os.path.join(cls.rootpath(), cls._tdir))

    @classmethod
    def find_dates(cls, tile):
        """ Get list of dates available in repository for a tile """
        tdir = cls.path(tile=tile)
        if os.path.exists(tdir):
            return sorted([datetime.strptime(os.path.basename(d), cls._datedir).date() for d in os.listdir(tdir)])
        else:
            return []

    ##########################################################################
    # Child classes should not generally have to override anything below here
    ##########################################################################
    @classmethod
    def repo(cls):
        """ Get dictionary of repository settings """
        return settings.REPOS[cls.name]

    @classmethod
    def rootpath(cls):
        """ Root path to repository """
        return cls.repo().get('rootpath', '')

    @classmethod
    def cpath(cls, dirs=''):
        """ Composites path """
        return cls._path(cls._cdir, dirs)

    @classmethod
    def qpath(cls):
        """ quarantine path """
        return cls._path(cls._qdir)

    @classmethod
    def spath(cls):
        """ staging path """
        return cls._path(cls._sdir)

    @classmethod
    def vpath(cls):
        """ vectors path """
        return cls._path(cls._vdir)

    @classmethod
    def _path(cls, dirname, dirs=''):
        """ Get absolute path name to directory, creating if necessary """
        if dirs == '':
            path = os.path.join(cls.rootpath(), dirname)
        else:
            path = os.path.join(cls.rootpath(), dirname, dirs)
        if not os.path.exists(path):
            try:
                os.makedirs(path)
            except Exception:
                raise Exception("Repository: Error making directory %s" % path)
        return path

    @classmethod
    def tiles_vector(cls):
        """ Get GeoVector of sensor grid """
        tv_name = cls.repo().get('tiles_vector', 'tiles.shp')
<<<<<<< HEAD
        shortname, filename, layer, feature = parse_vectorname(tv_name)
        return GeoVector(filename, layer)
=======
        if ':' in tv_name:
            # database
            try:
                dbname, layer = tv_name.split(':')
                db = settings.DATABASES[dbname]
                dbstr = ("PG:dbname=%s host=%s port=%s user=%s password=%s" %
                        (db['NAME'], db['HOST'], db['PORT'], db['USER'], db['PASSWORD']))
                return GeoVector(dbstr, layer=layer)
            except:
                raise Exception('unable to access %s in the database' % tv_name)
        fname = os.path.join(cls.vpath(), tv_name)
        if os.path.isfile(fname):
            return GeoVector.GeoVector(fname)
        else:
            raise Exception('unable to access %s' % tv_name)
>>>>>>> 928d8c4e

    @classmethod
    def vector2tiles(cls, vector, pcov=0.0, ptile=0.0):
        """ Return matching tiles and coverage % for provided vector """
        start = datetime.now()
        import osr
        # set spatial filter on tiles vector to speedup
        geom = vector.union()
        ogrgeom = ogr.CreateGeometryFromWkt(geom.wkt)
        tvector = cls.tiles_vector()
        tlayer = tvector.layer
        trans = osr.CoordinateTransformation(vector.layer.GetSpatialRef(), tlayer.GetSpatialRef())
        ogrgeom.Transform(trans)
        tlayer.SetSpatialFilter(ogrgeom)

        # geometry of desired site
        geom = loads(ogrgeom.ExportToWkt())

        tiles = {}
        # step through tiles vector
        tlayer.ResetReading()
        feat = tlayer.GetNextFeature()
        while feat is not None:
            tgeom = loads(feat.GetGeometryRef().ExportToWkt())
            area = geom.intersection(tgeom).area
            if area != 0:
                tile = cls.feature2tile(feat)
                tiles[tile] = (area / geom.area, area / tgeom.area)
            feat = tlayer.GetNextFeature()
        remove_tiles = []
        for t in tiles:
            if (tiles[t][0] < (pcov / 100.0)) or (tiles[t][1] < (ptile / 100.0)):
                remove_tiles.append(t)
        for t in remove_tiles:
            tiles.pop(t, None)
        VerboseOut('%s: vector2tiles completed in %s' % (cls.__name__, datetime.now() - start), 4)
        return tiles


class Asset(object):
    """ Class for a single file asset (usually an original raw file or archive) """
    Repository = Repository

    # Sensors
    _sensors = {
        # Does the data have multiple sensors possible for each asset? If not, a single sensor may be fine
        '': {'description': ''},
    }
    # dictionary of assets
    _assets = {
        '': {
            'pattern': '*',
        }
    }

    # TODO - move to be per asset ?
    _defaultresolution = [30.0, 30.0]

    def __init__(self, filename):
        """ Inspect a single file and populate variables. Needs to be extended """
        # full filename to asset
        self.filename = filename
        # the asset code
        self.asset = ''
        # tile designation
        self.tile = ''
        # full date
        self.date = datetime(1858, 4, 6)
        # sensor code (key used in cls.sensors dictionary)
        self.sensor = ''
        # dictionary of existing products in asset {'product name': [filename(s)]}
        self.products = {}

    ##########################################################################
    # Child classes should not generally have to override anything below here
    ##########################################################################
    def datafiles(self):
        """ Get list of readable datafiles from asset (multiple filenames if tar or hdf file) """
        path = os.path.dirname(self.filename)
        indexfile = os.path.join(path, self.filename + '.index')
        if os.path.exists(indexfile):
            datafiles = File2List(indexfile)
            if len(datafiles) > 0:
                return datafiles
        try:
            if tarfile.is_tarfile(self.filename):
                tfile = tarfile.open(self.filename)
                tfile = tarfile.open(self.filename)
                datafiles = tfile.getnames()
            else:
                # Try subdatasets
                fh = gdal.Open(self.filename)
                sds = fh.GetSubDatasets()
                datafiles = [s[0] for s in sds]
            if len(datafiles) > 0:
                List2File(datafiles, indexfile)
                return datafiles
            else:
                return [self.filename]
        except:
            raise Exception('Problem accessing asset(s) in %s' % self.filename)

    def extract(self, filenames=[]):
        """ Extract filenames from asset (if archive file) """
        if tarfile.is_tarfile(self.filename):
            tfile = tarfile.open(self.filename)
        else:
            raise Exception('%s is not a valid tar file' % self.filename)
        path = os.path.dirname(self.filename)
        if len(filenames) == 0:
            filenames = self.datafiles()
        extracted_files = []
        for f in filenames:
            fname = os.path.join(path, f)
            if not os.path.exists(fname):
                VerboseOut("Extracting %s" % f, 3)
                tfile.extract(f, path)
            try:
                # this ensures we have permissions on extracted files
                if not os.path.isdir(fname):
                    os.chmod(fname, 0664)
            except:
                pass
            extracted_files.append(fname)
        return extracted_files

    ##########################################################################
    # Class methods
    ##########################################################################
    @classmethod
    def discover(cls, tile, date, asset=None):
        """ Factory function returns list of Assets for this tile and date """
        tpath = cls.Repository.path(tile, date)
        if asset is not None:
            assets = [asset]
        else:
            assets = cls._assets.keys()
        found = []
        for a in assets:
            files = glob.glob(os.path.join(tpath, cls._assets[a]['pattern']))
            # more than 1 asset??
            if len(files) > 1:
                VerboseOut(files, 2)
                raise Exception("Duplicate(?) assets found")
            if len(files) == 1:
                found.append(cls(files[0]))
        return found

    @classmethod
    def start_date(cls, asset):
        """ Get starting date for this asset """
        return cls._assets[asset].get('startdate', None)

    @classmethod
    def end_date(cls, asset):
        """ Get ending date for this asset """
        edate = cls._assets[asset].get('enddate', None)
        if edate is None:
            latency = cls._assets[cls.asset].get('latency', None)
            edate = datetime.now() - datetime.timedelta(latency)
        return edate

    @classmethod
    def available(cls, asset, date):
        """ Check availability of an asset for given date """
        date1 = cls._assets[asset].get(['startdate'], None)
        date2 = cls._assets[asset].get(['enddate'], None)
        if date2 is None:
            date2 = datetime.now() - datetime.timedelta(cls._asssets[asset]['latency'])
        if date1 is None or date2 is None:
            return False
        if date < date1 or date > date2:
            return False
        return True

    @classmethod
    def fetch(cls, asset, tile, date):
        """ Get this asset for this tile and date """
        url = cls._assets[asset].get('url', '')
        if url == '':
            raise Exception("%s: URL not defined for asset %s" % (cls.__name__, asset))

#        if not cls.available(asset, date):
#            raise Exception("Requested date (%s) outside of range available for asset" % date)

        VerboseOut('%s: fetch tile %s for %s' % (asset, tile, date), 3)
        return url

    # TODO - combine this with fetch to get all dates
    @classmethod
    def dates(cls, asset, tile, dates, days):
        """ For a given asset get all dates possible (in repo or not) - used for fetch """
        from dateutil.rrule import rrule, DAILY
        # default assumes daily regardless of asset or tile
        datearr = rrule(DAILY, dtstart=dates[0], until=dates[1])
        dates = [dt for dt in datearr if days[0] <= int(dt.strftime('%j')) <= days[1]]
        return dates

    @classmethod
    def fetch_ftp(cls, url, asset, tile, date):
        """ Fetch via FTP - currently not used """
        ftpurl = url.split('/')[0]
        ftpdir = url[len(ftpurl):]
        try:
            ftp = ftplib.FTP(ftpurl)
            ftp.login('anonymous', settings.EMAIL)
            pth = os.path.join(ftpdir, date.strftime('%Y'), date.strftime('%j'))
            ftp.set_pasv(True)
            ftp.cwd(pth)

            filenames = []
            ftp.retrlines('LIST', filenames.append)

            for f in ftp.nlst('*'):
                VerboseOut("Downloading %s" % f, 2)
                ftp.retrbinary('RETR %s' % f, open(os.path.join(cls.Repository.spath(), f), "wb").write)
            ftp.close()
        except Exception, e:
            VerboseOut(traceback.format_exc(), 3)
            raise Exception("Error downloading: %s" % e)

    @classmethod
    def archive(cls, path='.', recursive=False, keep=False, **kwargs):
        """ Move assets from directory to archive location """
        start = datetime.now()

        fnames = []
        if recursive:
            for root, subdirs, files in os.walk(path):
                for a in cls._assets.values():
                    fnames.extend(glob.glob(os.path.join(root, a['pattern'])))
        else:
            for a in cls._assets.values():
                fnames.extend(glob.glob(os.path.join(path, a['pattern'])))
        numlinks = 0
        numfiles = 0
        assets = []
        for f in fnames:
            archived = cls._archivefile(f)
            if archived[1] >= 0:
                if not keep:
                    RemoveFiles([f], ['.index', '.aux.xml'])
            if archived[1] > 0:
                numfiles = numfiles + 1
                numlinks = numlinks + archived[1]
                assets.append(archived[0])

        # Summarize
        if numfiles > 0:
            VerboseOut('%s files (%s links) from %s added to archive in %s' %
                      (numfiles, numlinks, os.path.abspath(path), datetime.now() - start))
        if numfiles != len(fnames):
            VerboseOut('%s files not added to archive' % (len(fnames) - numfiles))
        return assets

    @classmethod
    def _archivefile(cls, filename):
        """ archive specific file """
        bname = os.path.basename(filename)
        try:
            asset = cls(filename)
        except Exception, e:
            # if problem with inspection, move to quarantine
            VerboseOut(traceback.format_exc(), 3)
            qname = os.path.join(cls.Repository.qpath(), bname)
            if not os.path.exists(qname):
                os.link(os.path.abspath(filename), qname)
            VerboseOut('%s -> quarantine (file error): %s' % (filename, e), 2)
            return (None, 0)

        dates = asset.date
        if not hasattr(dates, '__len__'):
            dates = [dates]
        numlinks = 0
        otherversions = False
        for d in dates:
            tpath = cls.Repository.path(asset.tile, d)
            newfilename = os.path.join(tpath, bname)
            if not os.path.exists(newfilename):
                # check if another asset exists
                existing = cls.discover(asset.tile, d, asset.asset)
                if len(existing) > 0:
                    VerboseOut('%s: other version(s) already exists:' % bname, 1)
                    for ef in existing:
                        VerboseOut('\t%s' % os.path.basename(ef.filename), 1)
                    otherversions = True
                else:
                    try:
                        os.makedirs(tpath)
                    except OSError as exc:
                        if exc.errno == errno.EEXIST and os.path.isdir(tpath):
                            pass
                        else:
                            raise Exception('Unable to make data directory %s' % tpath)
                    try:
                        os.link(os.path.abspath(filename), newfilename)
                        #shutil.move(os.path.abspath(f),newfilename)
                        VerboseOut(bname + ' -> ' + newfilename, 2)
                        numlinks = numlinks + 1
                    except Exception, e:
                        VerboseOut(traceback.format_exc(), 3)
                        raise Exception('Problem adding %s to archive: %s' % (filename, e))
            else:
                VerboseOut('%s already in archive' % filename, 2)
        if otherversions and numlinks == 0:
            return (asset, -1)
        else:
            return (asset, numlinks)
        # should return asset instance


class Data(object):
    """ Collection of assets/products for single date and spatial region """
    name = 'Data'
    version = '0.0.0'
    Asset = Asset

    _pattern = '*.tif'
    _products = {}
    _productgroups = {}

    def meta(self):
        """ Retrieve metadata for this tile """
        return {}

    def process(self, products, overwrite=False, **kwargs):
        """ Make sure all products exist and return those that need processing """
        products = self.RequestedProducts([p for p in products if p not in self.products or overwrite])
        if len(products) > 0:
            VerboseOut("Processing products for tile %s: %s" % (self.id, products), 2)
        return products

    @classmethod
    def process_composites(cls, inventory, products, **kwargs):
        """ Process composite products using provided inventory """
        pass

    def copy(self, dout, products, site=None, res=None, interpolation=0, crop=False, overwrite=False, tree=False):
        """ Copy products to new directory, warp to projection if given site """
        # TODO - allow hard and soft linking options
        # create directory
        dout = os.path.join(dout, self.id)
        if tree:
            dout = os.path.join(dout, self.date.strftime('%Y%j'))
        mkdir(dout)
        products = self.RequestedProducts(products)
        bname = '%s_%s' % (self.id, self.date.strftime('%Y%j'))
        for p in products.requested:
            sensor = self.sensors[p]
            fin = self.filenames[(sensor, p)]
            fout = os.path.join(dout, "%s_%s_%s.tif" % (bname, sensor, p))
            if not os.path.exists(fout) or overwrite:
                try:
                    if site is not None:
                        # TODO - this won't work with vector in a DB
                        CookieCutter([fin], fout, site, "", res[0], res[1], crop, interpolation)
                    else:
                        shutil.copyfile(fin, fout)
                except Exception:
                    VerboseOut(traceback.format_exc(), 4)
                    VerboseOut("Problem creating %s" % fout)

    def filter(self, **kwargs):
        """ Check if tile passes filter - autofail if there are no assets or products """
        return True

    @classmethod
    def meta_dict(cls):
        return {
            'GIPS Version': __version__,
            'GIPPY Version': gippy.__version__,
        }

    def find_files(self):
        """ Search path for non-asset files """
        filenames = glob.glob(os.path.join(self.path, self._pattern))
        assetnames = [a.filename for a in self.assets.values()]
        badexts = ['.index', '.xml']
        test = lambda x: x not in assetnames and os.path.splitext(f)[1] not in badexts
        filenames[:] = [f for f in filenames if test(f)]
        return filenames

    ##########################################################################
    # Child classes should not generally have to override anything below here
    ##########################################################################
    def __init__(self, tile=None, date=None, path=None):
        """ Find all data and assets for this tile and date """
        self.id = tile
        self.date = date
        self.path = ''
        self.basename = ''
        self.assets = {}                # dict of asset name: Asset instance
        self.filenames = {}             # dict of (sensor, product): filename
        self.sensors = {}               # dict of asset/product: sensor
        if tile is not None and date is not None:
            self.path = self.Repository.path(tile, date)
            self.basename = self.id + '_' + self.date.strftime(self.Repository._datedir)
            # find all assets
            for asset in self.Asset.discover(tile, date):
                self.assets[asset.asset] = asset
                # products that come automatically with assets
                for p, val in asset.products.items():
                    self.filenames[(asset.sensor, p)] = val
                    self.sensors[p] = asset.sensor
                self.filenames.update({(asset.sensor, p): val for p, val in asset.products.items()})
                self.sensors[asset.asset] = asset.sensor
            # Find products
            self.ParseAndAddFiles()
        elif path is not None:
            self.path = path

    @property
    def Repository(self):
        """ The repository for this class """
        return self.Asset.Repository

    @classmethod
    def RequestedProducts(cls, *args, **kwargs):
        from gips.core import RequestedProducts
        return RequestedProducts(cls, *args, **kwargs)

    def __getitem__(self, key):
        """ Get filename for product key """
        if type(key) == tuple:
            return self.filenames[key]
        else:
            return self.filenames[(self.sensor_set[0], key)]

    def __str__(self):
        """ Text representation """
        return '%s: %s: %s' % (self.name, self.date, ' '.join(self.product_set))

    def __len__(self):
        """ Number of products """
        return len(self.filenames)

    @property
    def valid(self):
        return False if len(self.filenames) == 0 and len(self.assets) == 0 else True

    @property
    def day(self):
        return self.date.strftime('%j')

    @property
    def sensor_set(self):
        """ Return list of sensors used """
        return list(set(sorted(self.sensors.values())))

    @property
    def products(self):
        """ Get list of products """
        return sorted([k[1] for k in self.filenames.keys()])

    @property
    def product_set(self):
        """ Return list of products available """
        return list(set(self.products))

    def ParseAndAddFiles(self, filenames=None):
        """ Parse and Add filenames to existing filenames """
        if filenames is None:
            filenames = self.find_files()
        datedir = self.Repository._datedir
        for f in filenames:
            bname = basename(f)
            parts = bname.split('_')
            if len(parts) < 3 or len(parts) > 4:
                # Skip this file
                VerboseOut('Unrecognizable file: %s' % f, 3)
                continue
            offset = 1 if len(parts) == 4 else 0
            try:
                if self.date is None:
                    # First time through
                    self.date = datetime.strptime(parts[0 + offset], datedir).date()
                else:
                    date = datetime.strptime(parts[0 + offset], datedir).date()
                    if date != self.date:
                        raise Exception('Mismatched dates: %s' % ' '.join(filenames))
                sensor = parts[1 + offset]
                product = parts[2 + offset]
                self.AddFile(sensor, product, f)
            except Exception:
                # This was just a bad file
                VerboseOut('Unrecognizable file: %s' % f, 3)
                continue

    def AddFile(self, sensor, product, filename):
        """ Add products (dictionary  (sensor, product): filename) to instance """
        self.filenames[(sensor, product)] = filename
        # TODO - currently assumes single sensor for each product
        self.sensors[product] = sensor

    def asset_filenames(self, product):
        assets = self._products[product]['assets']
        filenames = []
        for asset in assets:
            filenames.extend(self.assets[asset].datafiles())
        if len(filenames) == 0:
            VerboseOut('There are no available assets on %s for tile %s' % (str(self.date), str(self.id), ), 3)
            return None
        return filenames

    def open(self, product, sensor=None, update=False):
        """ Open and return a GeoImage """
        if sensor is None:
            sensor = self.sensors[product]
        try:
            fname = self.filenames[(sensor, product)]
            return gippy.GeoImage(fname)
        except:
            raise Exception('error reading product (%s, %s)' % (sensor, product))

    def open_assets(self, product):
        """ Open and return a GeoImage of the assets """
        return gippy.GeoImage(self.asset_filenames(product))

    # TODO - make general product_filter function
    def masks(self, patterns=None):
        """ List all products that are masks """
        if not patterns:
            patterns = ['acca', 'fmask', 'mask']
        m = []
        for p in self.products:
            if any(pattern in p for pattern in patterns):
                m.append(p)
        return m

    def pprint_header(self):
        """ Print product inventory header """
        return Colors.BOLD + Colors.UNDER + '{:^12}'.format('DATE') + '{:^10}'.format('Products') + Colors.OFF

    def pprint(self, dformat='%j', colors=None):
        """ Print product inventory for this date """
        sys.stdout.write('{:^12}'.format(self.date.strftime(dformat)))
        if colors is None:
            sys.stdout.write('  '.join(sorted(self.products)))
        else:
            for p in sorted(self.products):
                sys.stdout.write(colors[self.sensors[p]] + p + Colors.OFF + '  ')
        sys.stdout.write('\n')

    ##########################################################################
    # Class methods
    ##########################################################################
    @classmethod
    def discover(cls, path):
        """ Find products in path and return Data object for each date """
        files0 = glob.glob(os.path.join(path, cls._pattern))
        files = []
        datedir = cls.Asset.Repository._datedir
        for f in files0:
            parts = basename(f).split('_')
            if len(parts) == 3 or len(parts) == 4:
                try:
                    datetime.strptime(parts[len(parts) - 3], datedir)
                    files.append(f)
                except:
                    pass

        datas = []
        if len(files) == 0:
            return datas

        # Group by date
        sind = len(basename(files[0]).split('_')) - 3

        func = lambda x: datetime.strptime(basename(x).split('_')[sind], datedir).date()
        for date, fnames in groupby(sorted(files), func):
            dat = cls(path=path)
            dat.ParseAndAddFiles(list(fnames))
            datas.append(dat)
        return datas

    @classmethod
    def inventory(cls, **kwargs):
        from gips.inventory import DataInventory
        return DataInventory(cls, **kwargs)

    @classmethod
    def products2assets(cls, products):
        """ Get list of assets needed for these products """
        assets = []
        for p in products:
            if 'assets' in cls._products[p]:
                assets.extend(cls._products[p]['assets'])
            else:
                assets.append('')
        return set(assets)

    @classmethod
    def fetch(cls, products, tiles, dates, days):
        """ Download data for tiles and add to archive """
        assets = cls.products2assets(products)
        fetched = []
        for a in assets:
            for t in tiles:
                asset_dates = cls.Asset.dates(a, t, dates, days)
                for d in asset_dates:
                    # if we don't have it already
                    if not cls.Asset.discover(t, d, a):
                        try:
                            cls.Asset.fetch(a, t, d)
                            fetched.append((a, t, d))
                        except Exception, e:
                            VerboseOut(traceback.format_exc(), 4)
                            VerboseOut('Problem fetching asset: %s' % e, 3)
        return fetched

    @classmethod
    def product_groups(cls):
        """ Return dict of groups and products in each one """
        groups = cls._productgroups
        groups['Standard'] = []
        grouped_products = [x for sublist in cls._productgroups.values() for x in sublist]
        for p in cls._products:
            if p not in grouped_products:
                groups['Standard'].append(p)
        return groups

    @classmethod
    def products2groups(cls, products):
        """ Convert product list to groupings """
        p2g = {}
        groups = {}
        allgroups = cls.product_groups()
        for g in allgroups:
            groups[g] = {}
            for p in allgroups[g]:
                p2g[p] = g
        for p, val in products.items():
            g = p2g[val[0]]
            groups[g][p] = val
        return groups

    @classmethod
    def print_products(cls):
        print Colors.BOLD + "\n%s Products v%s" % (cls.name, cls.version) + Colors.OFF
        groups = cls.product_groups()
        opts = False
        txt = ""
        for group in groups:
            txt = txt + Colors.BOLD + '\n%s Products\n' % group + Colors.OFF
            for p in sorted(groups[group]):
                h = cls._products[p]['description']
                txt = txt + '   {:<12}{:<40}\n'.format(p, h)
                if 'arguments' in cls._products[p]:
                    opts = True
                    #sys.stdout.write('{:>12}'.format('options'))
                    args = [['', a] for a in cls._products[p]['arguments']]
                    for a in args:
                        txt = txt + '{:>12}     {:<40}\n'.format(a[0], a[1])
        if opts:
            print "  Optional qualifiers listed below each product."
            print "  Specify by appending '-option' to product (e.g., ref-toa)"
        sys.stdout.write(txt)

    @classmethod
    def extra_arguments(cls):
        return {}<|MERGE_RESOLUTION|>--- conflicted
+++ resolved
@@ -162,26 +162,8 @@
     def tiles_vector(cls):
         """ Get GeoVector of sensor grid """
         tv_name = cls.repo().get('tiles_vector', 'tiles.shp')
-<<<<<<< HEAD
         shortname, filename, layer, feature = parse_vectorname(tv_name)
         return GeoVector(filename, layer)
-=======
-        if ':' in tv_name:
-            # database
-            try:
-                dbname, layer = tv_name.split(':')
-                db = settings.DATABASES[dbname]
-                dbstr = ("PG:dbname=%s host=%s port=%s user=%s password=%s" %
-                        (db['NAME'], db['HOST'], db['PORT'], db['USER'], db['PASSWORD']))
-                return GeoVector(dbstr, layer=layer)
-            except:
-                raise Exception('unable to access %s in the database' % tv_name)
-        fname = os.path.join(cls.vpath(), tv_name)
-        if os.path.isfile(fname):
-            return GeoVector.GeoVector(fname)
-        else:
-            raise Exception('unable to access %s' % tv_name)
->>>>>>> 928d8c4e
 
     @classmethod
     def vector2tiles(cls, vector, pcov=0.0, ptile=0.0):
