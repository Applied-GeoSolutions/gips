--- conflicted
+++ resolved
@@ -651,16 +651,10 @@
         except Exception, e:
             # if problem with inspection, move to quarantine
             utils.report_error(e, 'File error, quarantining ' + filename)
-<<<<<<< HEAD
-            qfn = cls.Repository.quarantine_file(filename)
-            utils.verbose_out("Asset file quarantined to " + qfn, 1, sys.stderr)
-            return (None, 0)
-=======
             qname = os.path.join(cls.Repository.path('quarantine'), bname)
             if not os.path.exists(qname):
                 os.link(os.path.abspath(filename), qname)
             return (None, 0, None)
->>>>>>> b35ec285
 
         # make an array out of asset.date if it isn't already
         dates = asset.date
@@ -1151,7 +1145,6 @@
         return set(assets)
 
     @classmethod
-<<<<<<< HEAD
     def query_service(cls, products, tiles, textent, update=False, force=False, grouped=False):
         """
         Returns a list (or dict) of asset files that are available for
@@ -1210,7 +1203,8 @@
                                     else:
                                         response.append(rec)
         return response
-=======
+
+
     def need_to_fetch(cls, a_type, tile, date, update):
         local_ao = cls.Asset.discover_asset(a_type, tile, date)
         # we have something for this atd, and user doesn't want to update,
@@ -1223,7 +1217,6 @@
         # if we don't have it already, or if `update` flag
         queried_ao = cls.Asset(qs_rv['basename'])
         return local_ao is None or (update and local_ao.updated(queried_ao))
->>>>>>> b35ec285
 
     @classmethod
     def fetch(cls, products, tiles, textent, update=False):
@@ -1231,21 +1224,6 @@
             products, tiles, textent, update
         )
         fetched = []
-<<<<<<< HEAD
-        for asset_info in available_assets:
-            asset = asset_info['asset']
-            tile = asset_info['tile']
-            date = asset_info['date']
-            msg_prefix = (
-                'Problem fetching asset for {}, {}, {}'
-                .format(asset, tile, str(date))
-            )
-            with utils.error_handler(msg_prefix, continuable=True):
-                filenames = cls.Asset.fetch(asset, tile, date)
-                # fetched may contain both fetched things and unfetchable things
-                if len(filenames) == 1:
-                    fetched.append((asset, tile, date))
-=======
         # TODO rewrite this to back off the indentation
         for a in assets:
             for t in tiles:
@@ -1260,7 +1238,6 @@
                         cls.Asset.fetch(a, t, d)
                         # fetched may contain both fetched things and unfetchable things
                         fetched.append((a, t, d))
->>>>>>> b35ec285
 
         return fetched
 
