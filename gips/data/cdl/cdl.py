--- conflicted
+++ resolved
@@ -117,13 +117,8 @@
             query_rv = cls.query_service(asset, tile, date)
             if query_rv is None:
                 utils.verbose_out("No CDL data for {} on {}".format(tile, date.year), 2)
-<<<<<<< HEAD
                 return []
             file_response = requests.get(query_rv['url'], verify=False, stream=True)
-=======
-                return
-            file_response = requests.get(assets['url'], verify=False, stream=True)
->>>>>>> 1ba00de3
             with utils.make_temp_dir(prefix='fetch', dir=cls.Repository.path('stage')) as tmp_dir:
                 fname = "{}_{}_cdl_cdl.tif".format(tile, date.year)
                 tmp_fname = tmp_dir + '/' + fname
