--- conflicted
+++ resolved
@@ -100,22 +100,14 @@
         },
         'MOD10A1': {
             'pattern': '^MOD10A1' + _asset_re_tail,
-<<<<<<< HEAD
-            'url': 'https://n5eil01u.ecs.nsidc.org/MOST/MOD10A1.005',
-=======
             'url': 'https://n5eil01u.ecs.nsidc.org/MOST/MOD10A1.006',
->>>>>>> b21e1a51
             'documentation': 'http://nsidc.org/data/MOD10A1',
             'startdate': datetime.date(2000, 2, 24),
             'latency': -3
         },
         'MYD10A1': {
             'pattern': '^MYD10A1' + _asset_re_tail,
-<<<<<<< HEAD
-            'url': 'https://n5eil01u.ecs.nsidc.org/MOSA/MYD10A1.005',
-=======
             'url': 'https://n5eil01u.ecs.nsidc.org/MOSA/MYD10A1.006',
->>>>>>> b21e1a51
             'documentation': 'http://nsidc.org/data/myd10a2',
             'startdate': datetime.date(2002, 7, 4),
             'latency': -3
