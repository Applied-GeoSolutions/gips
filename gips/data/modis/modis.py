#!/usr/bin/env python
################################################################################
#    GIPS: Geospatial Image Processing System
#
#    AUTHOR: Matthew Hanson
#    EMAIL:  matt.a.hanson@gmail.com 
#
#    Copyright (C) 2014 Applied Geosolutions
#
#    This program is free software; you can redistribute it and/or modify
#    it under the terms of the GNU General Public License as published by
#    the Free Software Foundation; either version 2 of the License, or
#    (at your option) any later version.
#
#    This program is distributed in the hope that it will be useful,
#    but WITHOUT ANY WARRANTY; without even the implied warranty of
#    MERCHANTABILITY or FITNESS FOR A PARTICULAR PURPOSE.  See the
#    GNU General Public License for more details.
#
#   You should have received a copy of the GNU General Public License
#   along with this program. If not, see <http://www.gnu.org/licenses/>
################################################################################

from __future__ import print_function

import os
import sys
import re
import datetime

import urllib
import urllib2

import math
import numpy as np
import requests

import gippy
from gippy.algorithms import Indices
from gips.data.core import Repository, Asset, Data
from gips.utils import VerboseOut, settings
from gips import utils

from pdb import set_trace

def binmask(arr, bit):
    """ Return boolean array indicating which elements as binary have a 1 in
        a specified bit position. Input is Numpy array.
    """
    return arr & (1 << (bit - 1)) == (1 << (bit - 1))


class modisRepository(Repository):
    name = 'Modis'
    description = 'MODIS Aqua and Terra'

    @classmethod
    def feature2tile(cls, feature):
        """ convert tile field attributes to tile identifier """
        fldindex_h = feature.GetFieldIndex("h")
        fldindex_v = feature.GetFieldIndex("v")
        h = str(int(feature.GetField(fldindex_h))).zfill(2)
        v = str(int(feature.GetField(fldindex_v))).zfill(2)
        return "h%sv%s" % (h, v)


class modisAsset(Asset):
    Repository = modisRepository

    _sensors = {
        'MOD': {'description': 'Terra'},
        'MYD': {'description': 'Aqua'},
        'MCD': {'description': 'Aqua/Terra Combined'},
        'MOD-MYD': {'description': 'Aqua/Terra together'}
    }


    # modis data used to be free for all, now you have to log in, hence no assets skip auth.
    _skip_auth = []

    _asset_glob_tail = '.A???????.h??v??.???.?????????????.hdf'

    _assets = {
        'MCD43A4': {
            'pattern': 'MCD43A4' + _asset_glob_tail,
            'url': 'https://e4ftl01.cr.usgs.gov/MOTA/MCD43A4.006',
            'startdate': datetime.date(2000, 2, 18),
            'latency': -15
        },
        'MCD43A2': {
            'pattern': 'MCD43A2' + _asset_glob_tail,
            'url': 'https://e4ftl01.cr.usgs.gov/MOTA/MCD43A2.006',
            'startdate': datetime.date(2000, 2, 18),
            'latency': -15
        },
        'MOD09Q1': {
            'pattern': 'MOD09Q1' + _asset_glob_tail,
            'url': 'https://e4ftl01.cr.usgs.gov/MOLT/MOD09Q1.006/',
            'startdate': datetime.date(2000, 2, 18),
            'latency': -7,
        },
        'MOD10A1': {
            'pattern': 'MOD10A1' + _asset_glob_tail,
            'url': 'https://n5eil01u.ecs.nsidc.org/MOST/MOD10A1.005/',
            'startdate': datetime.date(2000, 2, 24),
            'latency': -3
        },
        'MYD10A1': {
            'pattern': 'MYD10A1' + _asset_glob_tail,
            'url': 'https://n5eil01u.ecs.nsidc.org/MOSA/MYD10A1.005/',
            'startdate': datetime.date(2002, 7, 4),
            'latency': -3
        },
        'MOD11A1': {
            'pattern': 'MOD11A1' + _asset_glob_tail,
            'url': 'https://e4ftl01.cr.usgs.gov/MOLT/MOD11A1.006',
            'startdate': datetime.date(2000, 3, 5),
            'latency': -1
        },
        'MYD11A1': {
            'pattern': 'MYD11A1' + _asset_glob_tail,
            'url': 'https://e4ftl01.cr.usgs.gov/MOLA/MYD11A1.006',
            'startdate': datetime.date(2002, 7, 8),
            'latency': -1
        },
        'MOD11A2': {
            'pattern': 'MOD11A2' + _asset_glob_tail,
            'url': 'https://e4ftl01.cr.usgs.gov/MOLT/MOD11A2.006',
            'startdate': datetime.date(2000, 3, 5),
            'latency': -7
        },
        'MYD11A2': {
            'pattern': 'MYD11A2' + _asset_glob_tail,
            'url': 'https://e4ftl01.cr.usgs.gov/MOLA/MYD11A2.006',
            'startdate': datetime.date(2002, 7, 4),
            'latency': -7
        },
        'MOD10A2': {
            'pattern': 'MOD10A2' + _asset_glob_tail,
            'url': 'https://n5eil01u.ecs.nsidc.org/MOST/MOD10A2.006/',
            'startdate': datetime.date(2000, 2, 24),
            'latency': -3
        },
        'MYD10A2': {
            'pattern': 'MYD10A2' + _asset_glob_tail,
            'url': 'https://n5eil01u.ecs.nsidc.org/MOSA/MYD10A2.006/',
            'startdate': datetime.date(2002, 7, 4),
            'latency': -3
        },
        'MCD12Q1': {
            'pattern': 'MCD12Q1' + _asset_glob_tail,
            'url': 'https://e4ftl01.cr.usgs.gov/MOTA/MCD12Q1.051',
            'startdate': datetime.date(2002, 7, 4),
            'latency': -3
        },

    }

    # Should this be specified on a per asset basis? (in which case retrieve from asset)
    _defaultresolution = [926.625433138333392, 926.625433139166944]

    def __init__(self, filename):
        """ Inspect a single file and get some metadata """
        super(modisAsset, self).__init__(filename)

        bname = os.path.basename(filename)
        parts = bname.split('.')
        
        self.asset = parts[0]
        self.tile = parts[2]
        self.sensor = parts[0][:3]

        year = parts[1][1:5]
        doy = parts[1][5:8]
        self.date = datetime.datetime.strptime(year + doy, "%Y%j").date()

        collection = int(parts[3])
        file_version = int(parts[4])
        self.version = float('{}.{}'.format(collection, file_version))
        
    @classmethod
    def fetch(cls, asset, tile, date):
        #super(modisAsset, cls).fetch(asset, tile, date)
        year, month, day = date.timetuple()[:3]

        if asset == "MCD12Q1" and (month != 1 or day != 1):
            print("Land cover data are only available for Jan. 1")
            return

        # if it's going to fail, let's find out early:
        http_query = {'timeout': 30}
        if asset not in cls._skip_auth:
            username = cls.Repository.get_setting('username')
            password = cls.Repository.get_setting('password')
            http_query['auth'] = (username, password)

        mainurl = "%s/%s.%02d.%02d" % (cls._assets[asset]['url'], str(year), month, day)
        pattern = '(%s.A%s%s.%s.\d{3}.\d{13}.hdf)' % (asset, str(year), str(date.timetuple()[7]).zfill(3), tile)
        cpattern = re.compile(pattern)
        
        if datetime.datetime.today().date().weekday() == 2:
            err_msg = "Error downloading on a Wednesday; possible planned MODIS provider downtime: " + mainurl
        else:
            err_msg = "Error downloading: " + mainurl
        with utils.error_handler(err_msg):
            listing = requests.get(mainurl, **http_query)
            if listing.status_code != requests.codes.ok:
                err_msg = '{} gave bad response code: {}'.format(mainurl, listing.status_code)
                utils.verbose_out(err_msg, 1, stream=sys.stderr)
                return


        success = False
        for item in listing.iter_lines():
            # screen-scrape the content of the page and extract the full name of the needed file
            # (this step is needed because part of the filename, the creation timestamp, is
            # effectively random).
            if cpattern.search(item):
                if 'xml' in item:
                    continue
                name = cpattern.findall(item)[0]
                url = ''.join([mainurl, '/', name])
                outpath = os.path.join(cls.Repository.path('stage'), name)

                with utils.error_handler("Asset fetch error", continuable=True):
                    # tinkering:
                    # chunk size & stream=True in req
                    # cookies / cache auth

                    if mainurl[0:3] == 'ftp':
                        connection = urllib2.urlopen(url)
                        with open(outpath, 'wb') as fd:
                            fd.write(connection.read())

                    else: # https :-/                        
                        response = requests.get(url, **http_query)

                        if response.status_code != requests.codes.ok:
                            print('Download of', name, 'failed:', response.status_code, response.reason,
                                  '\nFull URL:', url, file=sys.stderr)
                            return # might as well stop b/c the rest will probably fail too

                        with open(outpath, 'wb') as fd:
                            for chunk in response.iter_content():
                                fd.write(chunk)
                    utils.verbose_out('Retrieved %s' % name, 2)
                    success = True

        if not success:
            VerboseOut('Unable to find remote match for %s at %s' % (pattern, mainurl), 4)

    def updated(self, newasset):
        '''
        Compare the version for this to that of newasset.
        Return true if newasset version is greater.
        '''
        return (self.sensor == newasset.sensor and
                self.tile == newasset.tile and
                self.date == newasset.date and
                self.version < newasset.version)
            
class modisData(Data):
    """ A tile of data (all assets and products) """
    name = 'Modis'
    version = '1.0.0'
    Asset = modisAsset
    _productgroups = {
        "Nadir BRDF-Adjusted 16-day": ['indices', 'quality'],
        "Terra/Aqua Daily": ['snow', 'temp', 'obstime', 'fsnow'],
        "Terra 8-day": ['ndvi8', 'temp8tn', 'temp8td'],
    }
    _products = {
        # MCD Products
        'indices': {
            'description': 'Land indices',
            'assets': ['MCD43A4'],
        },
        'quality': {
            'description': 'MCD Product Quality',
            'assets': ['MCD43A2'],
        },
        'landcover': {
            'description': 'MCD Annual Land Cover',
            'assets': ['MCD12Q1'],
        },
        # Daily
        'fsnow': {
            'description': 'Fractional snow cover data',
            'assets': ['MOD10A1', 'MYD10A1'],
        },
        'snow': {
            'description': 'Snow and ice cover data',
            'assets': ['MOD10A1', 'MYD10A1'],
        },
        'temp': {
            'description': 'Surface temperature data',
            'assets': ['MOD11A1', 'MYD11A1'],
        },
        'obstime': {
            'description': 'MODIS Terra/Aqua overpass time',
            'assets': ['MOD11A1', 'MYD11A1'],
        },
        # Misc
        'ndvi8': {
            'description': 'Normalized Difference Vegetation Index: 250m',
            'assets': ['MOD09Q1'],
        },
        'temp8td': {
            'description': 'Surface temperature: 1km',
            'assets': ['MOD11A2'],
        },
        'temp8tn': {
            'description': 'Surface temperature: 1km',
            'assets': ['MOD11A2'],
        },
        'clouds': {
            'description': 'Cloud Mask',
            'assets': ['MOD10A1']
        }
    }

    def process(self, *args, **kwargs):
        """ Process all products """
        products = super(modisData, self).process(*args, **kwargs)
        if len(products) == 0:
            return

        bname = os.path.join(self.path, self.basename)

        for key, val in products.requested.items():
            start = datetime.datetime.now()

            # Check for asset availability
            assets = self._products[val[0]]['assets']
            missingassets = []
            availassets = []
            allsds = []

            # no default sensor for products; we *want* it to NameError if not
            # properly set
            if 'sensor' in locals(): del sensor

            versions = {}

            for asset in assets:
                # many asset types won't be found for the current date/spatial constraint
                if asset not in self.assets:
                    missingassets.append(asset)
                    continue
                try:
                    sds = self.assets[asset].datafiles()
                except Exception as e:
                    utils.report_error(e, 'Error reading datafiles for ' + asset)
                    missingassets.append(asset)
                else:
                    availassets.append(asset)
                    allsds.extend(sds)
                    versions[asset] = int(re.findall('M.*\.(\d{3})\.\d{13}\.hdf', sds[0])[0])

            if not availassets:
                # some products aren't available for every day but this is trying every day
                VerboseOut('There are no available assets (%s) on %s for tile %s'
                           % (str(missingassets), str(self.date), str(self.id), ), 5)
                continue

            meta = self.meta_dict()
            meta['AVAILABLE_ASSETS'] = ' '.join(availassets)

            if val[0] == "landcover":
                sensor = 'MCD'
                fname = '%s_%s_%s.tif' % (bname, sensor, key)
                if os.path.lexists(fname):
                    os.remove(fname)

                os.symlink(allsds[0], fname)
                imgout = gippy.GeoImage(fname)


            if val[0] == "refl":
                # NOTE this code is unreachable (no refl entry in _products)
                if versions[asset] != 6:
                    raise Exception('product version not supported')
                sensor = 'MCD'
                fname = '%s_%s_%s.tif' % (bname, sensor, key)
                img = gippy.GeoImage(sds[7:])
                nodata = img[0].NoDataValue()
                gain = img[0].Gain()
                offset = img[0].Offset()
                imgout = gippy.GeoImage(fname, img, gippy.GDT_Int16, 6)
                imgout.SetNoData(nodata)
                imgout.SetOffset(offset)
                imgout.SetGain(gain)
                for i in range(6):
                    data = img[i].Read()
                    imgout[i].Write(data)
                del img


            if val[0] == "quality":
                if versions[asset] != 6:
                    raise Exception('product version not supported')
                sensor = 'MCD'
                fname = '%s_%s_%s.tif' % (bname, sensor, key)
                if os.path.lexists(fname):
                    os.remove(fname)
                os.symlink(allsds[0], fname)
                imgout = gippy.GeoImage(fname)


            # LAND VEGETATION INDICES PRODUCT
            # now with QC layer!
            if val[0] == "indices":
                VERSION = "2.0"
                meta['VERSION'] = VERSION
                sensor = 'MCD'
                fname = '%s_%s_%s' % (bname, sensor, key)
                refl = gippy.GeoImage(allsds)
                missing = 32767

                if versions[asset] == 6:
                    redimg = refl[7].Read()
                    nirimg = refl[8].Read()
                    bluimg = refl[9].Read()
                    grnimg = refl[10].Read()
                    mirimg = refl[11].Read()
                    swrimg = refl[12].Read() # swir1, formerly swir2
                    redqcimg = refl[0].Read()
                    nirqcimg = refl[1].Read()
                    bluqcimg = refl[2].Read()
                    grnqcimg = refl[3].Read()
                    mirqcimg = refl[4].Read()
                    swrqcimg = refl[5].Read()
                else:
                    raise Exception('product version not supported')

                redimg[redimg < 0.0] = 0.0
                nirimg[nirimg < 0.0] = 0.0
                bluimg[bluimg < 0.0] = 0.0
                grnimg[grnimg < 0.0] = 0.0
                mirimg[mirimg < 0.0] = 0.0
                swrimg[swrimg < 0.0] = 0.0

                redimg[(redimg != missing)&(redimg > 1.0)] = 1.0
                nirimg[(nirimg != missing)&(nirimg > 1.0)] = 1.0
                bluimg[(bluimg != missing)&(bluimg > 1.0)] = 1.0
                grnimg[(grnimg != missing)&(grnimg > 1.0)] = 1.0
                mirimg[(mirimg != missing)&(mirimg > 1.0)] = 1.0
                swrimg[(swrimg != missing)&(swrimg > 1.0)] = 1.0

                # red, nir
                ndvi = missing + np.zeros_like(redimg)
                wg = np.where((redimg != missing) & (nirimg != missing) & (redimg + nirimg != 0.0))
                ndvi[wg] = (nirimg[wg] - redimg[wg]) / (nirimg[wg] + redimg[wg])

                # nir, mir
                lswi = missing + np.zeros_like(redimg)
                wg = np.where((nirimg != missing) & (mirimg != missing) & (nirimg + mirimg != 0.0))
                lswi[wg] = (nirimg[wg] - mirimg[wg]) / (nirimg[wg] + mirimg[wg])

                # blu, grn, red
                vari = missing + np.zeros_like(redimg)
                wg = np.where((grnimg != missing) & (redimg != missing) & (bluimg != missing) & (grnimg + redimg - bluimg != 0.0))
                vari[wg] = (grnimg[wg] - redimg[wg]) / (grnimg[wg] + redimg[wg] - bluimg[wg])

                # blu, grn, red, nir
                brgt = missing + np.zeros_like(redimg)
                wg = np.where((nirimg != missing)&(redimg != missing)&(bluimg != missing)&(grnimg != missing))
                brgt[wg] = 0.3*bluimg[wg] + 0.3*redimg[wg] + 0.1*nirimg[wg] + 0.3*grnimg[wg]

                # red, mir, swr
                satvi = missing + np.zeros_like(redimg)
                wg = np.where((redimg != missing)&(mirimg != missing)&(swrimg != missing)&((mirimg + redimg + 0.5) != 0.0))
                satvi[wg] = (((mirimg[wg] - redimg[wg])/(mirimg[wg] + redimg[wg] + 0.5))*1.5) - (swrimg[wg] / 2.0)

                # blu, red, nir
                evi = missing + np.zeros_like(redimg)
                wg = np.where((bluimg != missing) & (redimg != missing) & (nirimg != missing) & (nirimg + 6.0*redimg - 7.5*bluimg + 1.0 != 0.0))
                evi[wg] = (2.5*(nirimg[wg] - redimg[wg])) / (nirimg[wg] + 6.0*redimg[wg] - 7.5*bluimg[wg] + 1.0)

                qc = np.ones_like(redimg) # mark as poor if all are not missing and not all are good
                w0 = np.where((redqcimg == 0)&(nirqcimg == 0)&(bluqcimg == 0)&(grnqcimg == 0)&(mirqcimg == 0)&(swrqcimg == 0))
                w255 = np.where((redqcimg == 255)|(nirqcimg == 255)|(bluqcimg == 255)|(grnqcimg == 255)|(mirqcimg == 255)|(swrqcimg == 255))
                qc[w0] = 0 # mark as good if they are all good
                qc[w255] = missing # mark as missing if any are missing 

                # create output gippy image
                print("writing", fname)
<<<<<<< HEAD
                imgout = gippy.GeoImage(fname, refl, gippy.GDT_Int16, 7)
=======
                imgout = gippy.GeoImage(fname, refl, gippy.GDT_Int16, 6)
>>>>>>> 57b84bfd
                del refl

                imgout.SetNoData(missing)
                imgout.SetOffset(0.0)
                imgout.SetGain(0.0001)
                imgout[6].SetGain(1.0)
                
                imgout[0].Write(ndvi)
                imgout[1].Write(lswi)
                imgout[2].Write(vari)
                imgout[3].Write(brgt)
                imgout[4].Write(satvi)
                imgout[5].Write(evi)
                imgout[6].Write(qc)

                imgout.SetBandName('NDVI', 1)
                imgout.SetBandName('LSWI', 2)
                imgout.SetBandName('VARI', 3)
                imgout.SetBandName('BRGT', 4)
                imgout.SetBandName('SATVI', 5)
                imgout.SetBandName('EVI', 6)
                imgout.SetBandName('QC', 7)


            # CLOUD MASK PRODUCT
            if val[0] == "clouds":
                VERSION = "1.0"
                meta['VERSION'] = VERSION
                sensor = 'MOD'
                fname = '%s_%s_%s' % (bname, sensor, key)


                img = gippy.GeoImage(allsds)

                data = img[0].Read()
                clouds = np.zeros_like(data)

                clouds[data == 0] = 127
                clouds[data == 1] = 127
                clouds[data == 11] = 127
                clouds[data == 25] = 0
                clouds[data == 37] = 0
                clouds[data == 39] = 0
                clouds[data == 50] = 1
                clouds[data == 100] = 0
                clouds[data == 200] = 0
                clouds[data == 254] = 127
                clouds[data == 255] = 127

                # create output gippy image
                imgout = gippy.GeoImage(fname, img, gippy.GDT_Byte, 1)
                del img
                imgout.SetNoData(127)
                imgout.SetOffset(0.0)
                imgout.SetGain(1.0)
                imgout.SetBandName('Cloud Cover', 1)
                imgout[0].Write(clouds)
                VerboseOut('Completed writing %s' % fname)


            # SNOW/ICE COVER PRODUCT - FRACTIONAL masked with binary
            if val[0] == "fsnow":
                VERSION = "1.0"
                meta['VERSION'] = VERSION
                sensor = 'MCD'
                fname = '%s_%s_%s' % (bname, sensor, key)

                if not missingassets:
                    availbands = [0, 1]
                    snowsds = [allsds[0], allsds[3], allsds[4], allsds[7]]
                elif missingassets[0] == 'MYD10A1':
                    availbands = [0]
                    snowsds = [allsds[0], allsds[3]]
                elif missingassets[0] == 'MOD10A1':
                    availbands = [1]
                    snowsds = [allsds[0], allsds[3]]
                else:
                    raise

                img = gippy.GeoImage(snowsds)

                # there are two snow bands
                for iband, band in enumerate(availbands):

                    # get the data values for both bands
                    cover = img[2 * iband].Read()
                    frac = img[2 * iband + 1].Read()

                    # check out frac
                    wbad1 = np.where((frac == 200) | (frac == 201) | (frac == 211) |
                                     (frac == 250) | (frac == 254) | (frac == 255))
                    wsurface1 = np.where((frac == 225) | (frac == 237) | (frac == 239))
                    wvalid1 = np.where((frac >= 0) & (frac <= 100))

                    nbad1 = len(wbad1[0])
                    nsurface1 = len(wsurface1[0])
                    nvalid1 = len(wvalid1[0]) 
                    assert nbad1 + nsurface1 + nvalid1 == frac.size, "frac contains invalid values"

                    # check out cover
                    wbad2 = np.where((cover == 0) | (cover == 1) | (cover == 11) |
                                     (cover == 50) | (cover == 254) | (cover == 255))
                    wsurface2 = np.where((cover == 25) | (cover == 37) | (cover == 39))
                    wvalid2 = np.where((cover == 100) | (cover == 200))

                    nbad2 = len(wbad2[0])
                    nsurface2 = len(wsurface2[0])
                    nvalid2 = len(wvalid2[0])
                    assert nbad2 + nsurface2 + nvalid2 == cover.size, "cover contains invalid values"

                    # assign output data here
                    coverout = np.zeros_like(cover, dtype=np.uint8)
                    fracout = np.zeros_like(frac, dtype=np.uint8)

                    fracout[wvalid1] = frac[wvalid1]
                    fracout[wsurface1] = 0
                    fracout[wbad1] = 127
                    coverout[wvalid2] = 100
                    coverout[wsurface2] = 0
                    coverout[wbad2] = 127

                    if len(availbands) == 2:
                        if iband == 0:
                            fracout1 = np.copy(fracout)
                            coverout1 = np.copy(coverout)
                        else:
                            # both the current and previous are valid
                            w = np.where((fracout != 127) & (fracout1 != 127))
                            fracout[w] = np.mean(np.array([fracout[w], fracout1[w]]), axis=0).astype('uint8')

                            # the current is not valid but previous is valid
                            w = np.where((fracout == 127) & (fracout1 != 127))
                            fracout[w] = fracout1[w]

                            # both the current and previous are valid
                            w = np.where((coverout != 127) & (coverout1 != 127))
                            coverout[w] = np.mean(np.array([coverout[w], coverout1[w]]), axis=0).astype('uint8')

                            # the current is not valid but previous is valid
                            w = np.where((coverout == 127) & (coverout1 != 127))
                            coverout[w] = coverout1[w]

                fracmissingcoverclear = np.sum((fracout == 127) & (coverout == 0))
                fracmissingcoversnow = np.sum((fracout == 127) & (coverout == 100))
                fracclearcovermissing = np.sum((fracout == 0) & (coverout == 127))
                fracclearcoversnow = np.sum((fracout == 0) & (coverout == 100))
                fracsnowcovermissing = np.sum((fracout > 0) & (fracout <= 100) & (coverout == 127))
                fracsnowcoverclear = np.sum((fracout > 0) & (fracout <= 100) & (coverout == 0))
                #fracmostlycoverclear = np.sum((fracout > 50) & (fracout <= 100) & (coverout == 0))
                totsnowfrac = int(0.01 * np.sum(fracout[fracout <= 100]))
                totsnowcover = int(0.01 * np.sum(coverout[coverout <= 100]))
                numvalidfrac = np.sum(fracout != 127)
                numvalidcover = np.sum(coverout != 127)

                # mask fractional product with binary 
                mask = np.where((coverout == 0) | (coverout == 50))
                fracout[mask] = 0

                if totsnowcover == 0 or totsnowfrac == 0:
                    print("no snow or ice: skipping", str(self.date), str(self.id), str(missingassets))

                meta['FRACMISSINGCOVERCLEAR'] = fracmissingcoverclear
                meta['FRACMISSINGCOVERSNOW'] = fracmissingcoversnow
                meta['FRACCLEARCOVERMISSING'] = fracclearcovermissing
                meta['FRACCLEARCOVERSNOW'] = fracclearcoversnow
                meta['FRACSNOWCOVERMISSING'] = fracsnowcovermissing
                meta['FRACSNOWCOVERCLEAR'] = fracsnowcoverclear
                meta['FRACMOSTLYCOVERCLEAR'] = np.sum((fracout > 50) & (fracout <= 100) & (coverout == 0))
                meta['TOTSNOWFRAC'] = totsnowfrac
                meta['TOTSNOWCOVER'] = totsnowcover
                meta['NUMVALIDFRAC'] = numvalidfrac
                meta['NUMVALIDCOVER'] = numvalidcover

                # create output gippy image
                imgout = gippy.GeoImage(fname, img, gippy.GDT_Byte, 1)
                del img
                imgout.SetNoData(127)
                imgout.SetOffset(0.0)
                imgout.SetGain(1.0)
                #imgout.SetBandName('Snow Cover', 1)
                imgout.SetBandName('Fractional Snow Cover', 1)

                #imgout[0].Write(coverout)
                imgout[0].Write(fracout)

                VerboseOut('Completed writing %s' % fname)


            ###################################################################
            # SNOW/ICE COVER PRODUCT
            if val[0] == "snow":
                VERSION = "1.0"
                meta['VERSION'] = VERSION
                sensor = 'MCD'
                fname = '%s_%s_%s' % (bname, sensor, key)

                if not missingassets:
                    availbands = [0, 1]
                    snowsds = [allsds[0], allsds[3], allsds[4], allsds[7]]
                elif missingassets[0] == 'MYD10A1':
                    availbands = [0]
                    snowsds = [allsds[0], allsds[3]]
                elif missingassets[0] == 'MOD10A1':
                    availbands = [1]
                    snowsds = [allsds[0], allsds[3]]
                else:
                    raise

                img = gippy.GeoImage(snowsds)

                # there are two snow bands
                for iband, band in enumerate(availbands):

                    # get the data values for both bands
                    cover = img[2 * iband].Read()
                    frac = img[2 * iband + 1].Read()

                    # check out frac
                    wbad1 = np.where((frac == 200) | (frac == 201) | (frac == 211) |
                                     (frac == 250) | (frac == 254) | (frac == 255))
                    wsurface1 = np.where((frac == 225) | (frac == 237) | (frac == 239))
                    wvalid1 = np.where((frac >= 0) & (frac <= 100))

                    nbad1 = len(wbad1[0])
                    nsurface1 = len(wsurface1[0])
                    nvalid1 = len(wvalid1[0])
                    assert nbad1 + nsurface1 + nvalid1 == frac.size, "frac contains invalid values"

                    # check out cover
                    wbad2 = np.where((cover == 0) | (cover == 1) | (cover == 11) |
                                     (cover == 50) | (cover == 254) | (cover == 255))
                    wsurface2 = np.where((cover == 25) | (cover == 37) | (cover == 39))
                    wvalid2 = np.where((cover == 100) | (cover == 200))

                    nbad2 = len(wbad2[0])
                    nsurface2 = len(wsurface2[0])
                    nvalid2 = len(wvalid2[0])
                    assert nbad2 + nsurface2 + nvalid2 == cover.size, "cover contains invalid values"

                    # assign output data here
                    coverout = np.zeros_like(cover, dtype=np.uint8)
                    fracout = np.zeros_like(frac, dtype=np.uint8)

                    fracout[wvalid1] = frac[wvalid1]
                    fracout[wsurface1] = 0
                    fracout[wbad1] = 127
                    coverout[wvalid2] = 100
                    coverout[wsurface2] = 0
                    coverout[wbad2] = 127

                    if len(availbands) == 2:
                        if iband == 0:
                            fracout1 = np.copy(fracout)
                            coverout1 = np.copy(coverout)
                        else:
                            # both the current and previous are valid
                            w = np.where((fracout != 127) & (fracout1 != 127))
                            fracout[w] = np.mean(np.array([fracout[w], fracout1[w]]), axis=0).astype('uint8')

                            # the current is not valid but previous is valid
                            w = np.where((fracout == 127) & (fracout1 != 127))
                            fracout[w] = fracout1[w]

                            # both the current and previous are valid
                            w = np.where((coverout != 127) & (coverout1 != 127))
                            coverout[w] = np.mean(np.array([coverout[w], coverout1[w]]), axis=0).astype('uint8')

                            # the current is not valid but previous is valid
                            w = np.where((coverout == 127) & (coverout1 != 127))
                            coverout[w] = coverout1[w]

                fracmissingcoverclear = np.sum((fracout == 127) & (coverout == 0))
                fracmissingcoversnow = np.sum((fracout == 127) & (coverout == 100))
                fracclearcovermissing = np.sum((fracout == 0) & (coverout == 127))
                fracclearcoversnow = np.sum((fracout == 0) & (coverout == 100))
                fracsnowcovermissing = np.sum((fracout > 0) & (fracout <= 100) & (coverout == 127))
                fracsnowcoverclear = np.sum((fracout > 0) & (fracout <= 100) & (coverout == 0))
                #fracmostlycoverclear = np.sum((fracout > 50) & (fracout <= 100) & (coverout == 0))
                totsnowfrac = int(0.01 * np.sum(fracout[fracout <= 100]))
                totsnowcover = int(0.01 * np.sum(coverout[coverout <= 100]))
                numvalidfrac = np.sum(fracout != 127)
                numvalidcover = np.sum(coverout != 127)

                if totsnowcover == 0 or totsnowfrac == 0:
                    print("no snow or ice: skipping", str(self.date), str(self.id), str(missingassets))

                meta['FRACMISSINGCOVERCLEAR'] = fracmissingcoverclear
                meta['FRACMISSINGCOVERSNOW'] = fracmissingcoversnow
                meta['FRACCLEARCOVERMISSING'] = fracclearcovermissing
                meta['FRACCLEARCOVERSNOW'] = fracclearcoversnow
                meta['FRACSNOWCOVERMISSING'] = fracsnowcovermissing
                meta['FRACSNOWCOVERCLEAR'] = fracsnowcoverclear
                meta['FRACMOSTLYCOVERCLEAR'] = np.sum((fracout > 50) & (fracout <= 100) & (coverout == 0))
                meta['TOTSNOWFRAC'] = totsnowfrac
                meta['TOTSNOWCOVER'] = totsnowcover
                meta['NUMVALIDFRAC'] = numvalidfrac
                meta['NUMVALIDCOVER'] = numvalidcover

                # create output gippy image
                imgout = gippy.GeoImage(fname, img, gippy.GDT_Byte, 2)
                del img
                imgout.SetNoData(127)
                imgout.SetOffset(0.0)
                imgout.SetGain(1.0)
                imgout.SetBandName('Snow Cover', 1)
                imgout.SetBandName('Fractional Snow Cover', 2)

                imgout[0].Write(coverout)
                imgout[1].Write(fracout)

                VerboseOut('Completed writing %s' % fname)

            ###################################################################
            # TEMPERATURE PRODUCT (DAILY)
            if val[0] == "temp":
                VERSION = "1.1"
                meta['VERSION'] = VERSION
                sensor = 'MOD-MYD'
                fname = '%s_%s_%s' % (bname, sensor, key)

                if not missingassets:
                    availbands = [0, 1, 2, 3]
                    tempsds = [allsds[0], allsds[4], allsds[12], allsds[16]]
                    qcsds = [allsds[1], allsds[5], allsds[13], allsds[17]]
                    hoursds = [allsds[2], allsds[6], allsds[14], allsds[18]]
                elif missingassets[0] == 'MYD11A1':
                    availbands = [0, 1]
                    tempsds = [allsds[0], allsds[4]]
                    qcsds = [allsds[1], allsds[5]]
                    hoursds = [allsds[2], allsds[6]]
                elif missingassets[0] == 'MOD11A1':
                    availbands = [2, 3]
                    tempsds = [allsds[0], allsds[4]]
                    qcsds = [allsds[1], allsds[5]]
                    hoursds = [allsds[2], allsds[6]]
                else:
                    raise

                tempbands = gippy.GeoImage(tempsds)
                qcbands = gippy.GeoImage(qcsds)
                hourbands = gippy.GeoImage(hoursds)

                imgout = gippy.GeoImage(fname, tempbands, gippy.GDT_UInt16, 5)
                imgout.SetNoData(65535)
                imgout.SetGain(0.02)

                # there are four temperature bands
                for iband, band in enumerate(availbands):
                    # get meta name template info
                    basename = tempbands[iband].Basename()
                    platform = self.Asset._sensors[basename[:3]]['description']

                    if basename.find('daytime'):
                        dayornight = 'day'
                    elif basename.find('nighttime'):
                        dayornight = 'night'
                    else:
                        raise Exception('%s appears to be an invalid MODIS temperature project' % basename)

                    qc = qcbands[iband].Read()

                    # first two bits are 10 or 11
                    newmaskbad = binmask(qc, 2)
                    # first two bits are 00 or 01
                    newmaskgood = ~binmask(qc, 2)
                    # first two bits are 00
                    newmaskbest = ~binmask(qc, 1) & ~binmask(qc, 2)

                    if iband == 0:
                        bestmask = np.zeros_like(qc, dtype='uint16')

                    bestmask += (math.pow(2, band) * newmaskbest).astype('uint16')

                    numbad = np.sum(newmaskbad)
                    #fracbad = np.sum(newmaskbad) / float(newmaskbad.size)

                    numgood = np.sum(newmaskgood)
                    #fracgood = np.sum(newmaskgood) / float(newmaskgood.size)
                    assert numgood == qc.size - numbad

                    numbest = np.sum(newmaskbest)
                    #fracbest = np.sum(newmaskbest) / float(newmaskbest.size)

                    metaname = "NUMBAD_%s_%s" % (dayornight, platform)
                    metaname = metaname.upper()
                    # print "metaname", metaname
                    meta[metaname] = str(numbad)

                    metaname = "NUMGOOD_%s_%s" % (dayornight, platform)
                    metaname = metaname.upper()
                    # print "metaname", metaname
                    meta[metaname] = str(numgood)

                    metaname = "NUMBEST_%s_%s" % (dayornight, platform)
                    metaname = metaname.upper()
                    # print "metaname", metaname
                    meta[metaname] = str(numbest)

                    # overpass time
                    hournodatavalue = hourbands[iband].NoDataValue()
                    hour = hourbands[iband].Read()
                    hour = hour[hour != hournodatavalue]
                    hourmean = 0
                    with utils.error_handler("Couldn't compute hour mean for " + fname,
                                             continuable=True):
                        hourmean = hour.mean()

                    metaname = "MEANOVERPASSTIME_%s_%s" % (dayornight, platform)
                    metaname = metaname.upper()
                    meta[metaname] = str(hourmean)

                    tempbands[iband].Process(imgout[band])

                del tempbands
                del qcbands

                imgout[4].SetGain(1.0)
                imgout[4].Write(bestmask)
                imgout.SetBandName('Temperature Daytime Terra', 1)
                imgout.SetBandName('Temperature Nighttime Terra', 2)
                imgout.SetBandName('Temperature Daytime Aqua', 3)
                imgout.SetBandName('Temperature Nighttime Aqua', 4)
                imgout.SetBandName('Temperature Best Quality', 5)
                del tempbands
                del qcbands
                del hourbands

            ###################################################################
            # OBSERVATION TIME PRODUCT (DAILY)
            if val[0] == "obstime":
                VERSION = "1"
                meta['VERSION'] = VERSION
                sensor = 'MOD-MYD'
                fname = '%s_%s_%s' % (bname, sensor, key)

                if not missingassets:
                    availbands = [0, 1, 2, 3]
                    hoursds = [allsds[2], allsds[6], allsds[14], allsds[18]]
                elif missingassets[0] == 'MYD11A1':
                    availbands = [0, 1]
                    hoursds = [allsds[2], allsds[6]]
                elif missingassets[0] == 'MOD11A1':
                    availbands = [2, 3]
                    hoursds = [allsds[2], allsds[6]]
                else:
                    raise

                hourbands = gippy.GeoImage(hoursds)

                imgout = gippy.GeoImage(fname, hourbands, gippy.GDT_Byte, 4)
                imgout.SetNoData(0)
                imgout.SetGain(0.1)

                # there are four temperature bands
                for iband, band in enumerate(availbands):
                    # get meta name template info
                    basename = hourbands[iband].Basename()
                    platform = self.Asset._sensors[basename[:3]]['description']

                    if basename.find('daytime'):
                        dayornight = 'day'
                    elif basename.find('nighttime'):
                        dayornight = 'night'
                    else:
                        raise Exception('%s appears to be an invalid MODIS temperature project' % basename)

                    hourbands[iband].Process(imgout[band])

                del hourbands
                imgout.SetBandName('Observation Time Daytime Terra', 1)
                imgout.SetBandName('Observation Time Nighttime Terra', 2)
                imgout.SetBandName('Observation Time Daytime Aqua', 3)
                imgout.SetBandName('Observation Time Nighttime Aqua', 4)
                del hourbands


            ###################################################################
            # NDVI (8-day) - Terra only
            if val[0] == "ndvi8":
                # NOTE this code is unreachable currently; see _products above.
                VERSION = "1.0"
                meta['VERSION'] = VERSION
                sensor = 'MOD'
                fname = '%s_%s_%s' % (bname, sensor, key)

                refl = gippy.GeoImage(allsds)
                refl.SetBandName("RED", 1)
                refl.SetBandName("NIR", 2)
                refl.SetNoData(-28762)

                fouts = dict(Indices(refl, {'ndvi': fname}, meta))
                del refl
                imgout = gippy.GeoImage(fouts['ndvi'])
                del refl

            # TEMPERATURE PRODUCT (8-day) - Terra only

            if val[0] == "temp8td":
                sensor = 'MOD'
                fname = '%s_%s_%s.tif' % (bname, sensor, key)
                if os.path.lexists(fname):
                    os.remove(fname)
                os.symlink(allsds[0], fname)
                imgout = gippy.GeoImage(fname)

            if val[0] == "temp8tn":
                sensor = 'MOD'
                fname = '%s_%s_%s.tif' % (bname, sensor, key)
                if os.path.lexists(fname):
                    os.remove(fname)
                os.symlink(allsds[4], fname)
                imgout = gippy.GeoImage(fname)

            # set metadata
            meta = {k: str(v) for k, v in meta.iteritems()}
            imgout.SetMeta(meta)

            # add product to inventory
            self.AddFile(sensor, key, imgout.Filename())
            del imgout # to cover for GDAL's internal problems
            VerboseOut(' -> %s: processed in %s' % (os.path.basename(fname), datetime.datetime.now() - start), 1)<|MERGE_RESOLUTION|>--- conflicted
+++ resolved
@@ -485,11 +485,7 @@
 
                 # create output gippy image
                 print("writing", fname)
-<<<<<<< HEAD
                 imgout = gippy.GeoImage(fname, refl, gippy.GDT_Int16, 7)
-=======
-                imgout = gippy.GeoImage(fname, refl, gippy.GDT_Int16, 6)
->>>>>>> 57b84bfd
                 del refl
 
                 imgout.SetNoData(missing)
@@ -903,9 +899,6 @@
 
                     tempbands[iband].Process(imgout[band])
 
-                del tempbands
-                del qcbands
-
                 imgout[4].SetGain(1.0)
                 imgout[4].Write(bestmask)
                 imgout.SetBandName('Temperature Daytime Terra', 1)
@@ -958,7 +951,6 @@
 
                     hourbands[iband].Process(imgout[band])
 
-                del hourbands
                 imgout.SetBandName('Observation Time Daytime Terra', 1)
                 imgout.SetBandName('Observation Time Nighttime Terra', 2)
                 imgout.SetBandName('Observation Time Daytime Aqua', 3)
@@ -981,7 +973,6 @@
                 refl.SetNoData(-28762)
 
                 fouts = dict(Indices(refl, {'ndvi': fname}, meta))
-                del refl
                 imgout = gippy.GeoImage(fouts['ndvi'])
                 del refl
 
