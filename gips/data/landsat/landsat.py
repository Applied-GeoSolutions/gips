#!/usr/bin/env python
################################################################################
#    GIPS: Geospatial Image Processing System
#
#    AUTHOR: Matthew Hanson
#    EMAIL:  matt.a.hanson@gmail.com
#
#    Copyright (C) 2014 Applied Geosolutions
#
#    This program is free software; you can redistribute it and/or modify
#    it under the terms of the GNU General Public License as published by
#    the Free Software Foundation; either version 2 of the License, or
#    (at your option) any later version.
#
#    This program is distributed in the hope that it will be useful,
#    but WITHOUT ANY WARRANTY; without even the implied warranty of
#    MERCHANTABILITY or FITNESS FOR A PARTICULAR PURPOSE.  See the
#    GNU General Public License for more details.
#
#   You should have received a copy of the GNU General Public License
#   along with this program. If not, see <http://www.gnu.org/licenses/>
################################################################################


import os
import re
from datetime import datetime, date
import shutil
import glob
import traceback
from copy import deepcopy
import commands
import tempfile
import tarfile

import numpy
import gippy
from gippy import algorithms
from usgs import api
from homura import download

from gips.data.core import Repository, Asset, Data
from gips.atmosphere import SIXS, MODTRAN
import gips.atmosphere
from gips.utils import RemoveFiles, basename, settings, verbose_out
from gips import utils



requirements = ['Py6S>=1.5.0']


def binmask(arr, bit):
    """ Return boolean array indicating which elements as binary have a 1 in
        a specified bit position. Input is Numpy array.
    """
    return arr & (1 << (bit - 1)) == (1 << (bit - 1))


class landsatRepository(Repository):
    """ Singleton (all class methods) to be overridden by child data classes """
    name = 'Landsat'
    description = 'Landsat 5 (TM), 7 (ETM+), 8 (OLI)'
    _tile_attribute = 'pr'

    @classmethod
    def feature2tile(cls, feature):
        tile = super(landsatRepository, cls).feature2tile(feature)
        return tile.zfill(6)


class landsatAsset(Asset):
    """ Landsat asset (original raw tar file) """
    Repository = landsatRepository

    # tassled cap coefficients for L5 and L7
    _tcapcoef = [
        [0.3561, 0.3972, 0.3904, 0.6966, 0.2286, 0.1596],
        [-0.3344, -0.3544, -0.4556, 0.6966, -0.0242, -0.2630],
        [0.2626, 0.2141, 0.0926, 0.0656, -0.7629, -0.5388],
        [0.0805, -0.0498, 0.1950, -0.1327, 0.5752, -0.7775],
        [-0.7252, -0.0202, 0.6683, 0.0631, -0.1494, -0.0274],
        [0.4000, -0.8172, 0.3832, 0.0602, -0.1095, 0.0985]
    ]

    # combine sensormeta with sensor
    _sensors = {
        #'LT4': {
        #    'description': 'Landsat 4',
        #},
        'LT5': {
            'description': 'Landsat 5',
            'startdate': datetime(1984, 3, 1),
            'enddate': datetime(2013, 1, 1),
            'bands': ['1', '2', '3', '4', '5', '6', '7'],
            'oldbands': ['1', '2', '3', '4', '5', '6', '7'],
            'colors': ["BLUE", "GREEN", "RED", "NIR", "SWIR1", "LWIR", "SWIR2"],
            # TODO - update bands with actual L5 values (these are L7)
            'bandlocs': [0.4825, 0.565, 0.66, 0.825, 1.65, 11.45, 2.22],
            'bandwidths': [0.065, 0.08, 0.06, 0.15, 0.2, 2.1, 0.26],
            'E': [1983, 1796, 1536, 1031, 220.0, 0, 83.44],
            'K1': [0, 0, 0, 0, 0, 607.76, 0],
            'K2': [0, 0, 0, 0, 0, 1260.56, 0],
            'tcap': _tcapcoef,
        },
        'LE7': {
            'description': 'Landsat 7',
            'startdate': datetime(1999, 4, 15),
            #bands = ['1','2','3','4','5','6_VCID_1','6_VCID_2','7','8']
            'bands': ['1', '2', '3', '4', '5', '6_VCID_1', '7'],
            'oldbands': ['1', '2', '3', '4', '5', '61', '7'],
            'colors': ["BLUE", "GREEN", "RED", "NIR", "SWIR1", "LWIR", "SWIR2"],
            'bandlocs': [0.4825, 0.565, 0.66, 0.825, 1.65, 11.45, 2.22],
            'bandwidths': [0.065, 0.08, 0.06, 0.15, 0.2, 2.1, 0.26],
            'E': [1997, 1812, 1533, 1039, 230.8, 0, 84.90],
            'K1': [0, 0, 0, 0, 0, 666.09, 0],
            'K2': [0, 0, 0, 0, 0, 1282.71, 0],
            'tcap': _tcapcoef,
        },
        'LC8': {
            'description': 'Landsat 8',
            'startdate': datetime(2013, 4, 1),
            'bands': ['1', '2', '3', '4', '5', '6', '7', '9', '10', '11'],
            'oldbands': ['1', '2', '3', '4', '5', '6', '7', '9', '10', '11'],
            'colors': ["COASTAL", "BLUE", "GREEN", "RED", "NIR",
                       "SWIR1", "SWIR2", "CIRRUS", "LWIR", "LWIR2"],
            'bandlocs': [0.443, 0.4825, 0.5625, 0.655, 0.865,
                         1.610, 2.2, 1.375, 10.8, 12.0],
            'bandwidths': [0.01, 0.0325, 0.0375, 0.025, 0.02,
                           0.05, 0.1, 0.015, 0.5, 0.5],
            'E': [2638.35, 2031.08, 1821.09, 2075.48, 1272.96,
                  246.94, 90.61, 369.36, 0, 0],
            'K1': [0, 0, 0, 0, 0,
                   0, 0, 0, 774.89, 480.89],
            'K2': [0, 0, 0, 0, 0,
                   0, 0, 0, 1321.08, 1201.14],
            'tcap': [
                [0.3029, 0.2786, 0.4733, 0.5599, 0.508, 0.1872],
                [-0.2941, -0.243, -0.5424, 0.7276, 0.0713, -0.1608],
                [0.1511, 0.1973, 0.3283, 0.3407, -0.7117, -0.4559],
                [-0.8239, 0.0849, 0.4396, -0.058, 0.2013, -0.2773],
                [-0.3294, 0.0557, 0.1056, 0.1855, -0.4349, 0.8085],
                [0.1079, -0.9023, 0.4119, 0.0575, -0.0259, 0.0252],
            ]
        },
        'LC8SR': {
            'description': 'Landsat 8 Surface Reflectance',
            'startdate': datetime(2013, 4, 1),
        }

    }

    _assets = {
        'DN': {
            'sensors': ['LT5', 'LE7', 'LC8'],
            'enddate': datetime(2017, 4, 30),
            'pattern': (
                r'^L(?P<sensor>[A-Z])(?P<satellie>\d)'
                r'(?P<path>\d{3})(?P<row>\d{3})'
                r'(?P<acq_year>\d{4})(?P<acq_day>\d{3})'
                r'(?P<gsi>[A-Z]{3})(?P<version>\d{2})\.tar\.gz$'
            ),
        },
        'SR': {
            'sensors': ['LC8SR'],
            'pattern': r'^L.*?-SC.*?\.tar\.gz$',
        },
        'C1': {
            'sensors': ['LT5', 'LE7', 'LC8'],
            'pattern': (
                r'^L(?P<sensor>\w)(?P<satellite>\d{2})_'
                r'(?P<correction_level>.{4})_(?P<path>\d{3})(?P<row>\d{3})_'

                r'(?P<acq_year>\d{4})(?P<acq_month>\d{2})(?P<acq_day>\d{2})_'
                r'(?P<proc_year>\d{4})(?P<proc_month>\d{2})(?P<proc_day>\d{2})_'
                r'(?P<coll_num>\d{2})_(?P<coll_cat>.{2})\.tar\.gz$'
            ),
            'latency': 12,
        },
    }

    # Field ids are retrieved with `api.dataset_fields()` call
    _ee_datasets = {
        'LANDSAT_8_C1': {
            'path_field': '20514',
            'row_field': '20516',
        },
        'LANDSAT_ETM_C1': {
            'path_field': '19884',
            'row_field': '19887',
        },
        'LANDSAT_TM_C1': {
            'path_field': '19873',
            'row_field': '19879',
        },
    }

    # Set the startdate to the min date of the asset's sensors
    for asset, asset_info in _assets.iteritems():
        asset_info['startdate'] = min(
            [_sensors[sensor]['startdate']
                for sensor in asset_info['sensors']]
        )

    _defaultresolution = [30.0, 30.0]

    def __init__(self, filename):
        """ Inspect a single file and get some metadata """
        super(landsatAsset, self).__init__(filename)

        fname = os.path.basename(filename)

        verbose_out(("fname", fname), 2)

        sr_pattern_re = re.compile(self._assets['SR']['pattern'])
        dn_pattern_re = re.compile(self._assets['DN']['pattern'])
        c1_pattern_re = re.compile(self._assets['C1']['pattern'])

        sr_match = sr_pattern_re.match(fname)
        dn_match = dn_pattern_re.match(fname)
        c1_match = c1_pattern_re.match(fname)

        if sr_match:
            verbose_out('SR asset', 2)
            self.asset = 'SR'
            self.sensor = 'LC8SR'
            self.version = int(fname[20:22])
            self.tile = fname[3:9]
            self.date = datetime.strptime(fname[9:16], "%Y%j")

        elif dn_match:
            verbose_out('DN asset', 2)
            self.tile = dn_match.group('path') + dn_match.group('row')
            year = dn_match.group('acq_year')
            doy = dn_match.group('acq_day')
            self.date = datetime.strptime(year + doy, "%Y%j")

            self.asset = 'DN'
            self.sensor = fname[0:3]
            self.version = int(fname[19:21])
        elif c1_match:
            utils.verbose_out('C1 asset', 2)

            self.tile = c1_match.group('path') + c1_match.group('row')
            year = c1_match.group('acq_year')
            month = c1_match.group('acq_month')
            day = c1_match.group('acq_day')
            self.date = datetime.strptime(year + month + day, "%Y%m%d")

            self.asset = 'C1'
            self.sensor = "L{}{}".format(c1_match.group('sensor'), int(c1_match.group('satellite')))
            self.collection_number = c1_match.group('coll_num')
            self.collection_category = c1_match.group('coll_cat')
            self.version = 1e6 * int(self.collection_number) + \
                    (self.date - datetime(2017, 1, 1)).days + \
                    {'RT': 0, 'T2': 0.5, 'T1': 0.9}[self.collection_category]
        else:
            msg = "No matching landsat asset type for '{}'".format(fname)
            raise RuntimeError(msg, filename)

        if self.asset in ['DN', 'C1']:
            smeta = self._sensors[self.sensor]
            self.meta = {}
            for i, band in enumerate(smeta['colors']):
                wvlen = smeta['bandlocs'][i]
                self.meta[band] = {
                    'bandnum': i + 1,
                    'wvlen': wvlen,
                    'wvlen1': wvlen - smeta['bandwidths'][i] / 2.0,
                    'wvlen2': wvlen + smeta['bandwidths'][i] / 2.0,
                    'E': smeta['E'][i],
                    'K1': smeta['K1'][i],
                    'K2': smeta['K2'][i],
                }
            self.visbands = [col for col in smeta['colors'] if col[0:4] != "LWIR"]
            self.lwbands = [col for col in smeta['colors'] if col[0:4] == "LWIR"]

        if self.sensor not in self._sensors.keys():
            raise Exception("Sensor %s not supported: %s" % (self.sensor, filename))

    @classmethod
    def query_service(cls, asset, tile, date):
        available = []

        if asset in ['DN', 'SR']:
            verbose_out('Landsat "{}" assets are no longer fetchable'.format(asset), 4)
            return available

        path = tile[:3]
        row = tile[3:]
        fdate = date.strftime('%Y-%m-%d')

        username = settings().REPOS['landsat']['username']
        password = settings().REPOS['landsat']['password']
        api_key = api.login(username, password)['data']
        available = []
        for dataset in cls._ee_datasets.keys():
            response = api.search(
                dataset, 'EE',
                start_date=fdate, end_date=fdate,
                where={
                    cls._ee_datasets[dataset]['path_field']: path,
                    cls._ee_datasets[dataset]['row_field']: row,
                },
                api_key=api_key
            )['data']

            for result in response['results']:
                available.append({
                    'basename': result['displayId'] + '.tar.gz',
                    'sceneID': result['entityId'],
                    'dataset': dataset,
                })

        return available

    @classmethod
    def fetch(cls, asset, tile, date):
        fdate = date.strftime('%Y-%m-%d')
        response = cls.query_service(asset, tile, date)
        if len(response) > 0:
            verbose_out('Fetching %s %s %s' % (asset, tile, fdate), 1)
            if len(response) != 1:
                raise Exception('Single date, single location, '
                                'returned more than one result')
            result = response[0]
            utils.verbose_out(str(response), 4)
            sceneID = result['sceneID']
            stage_dir = cls.Repository.path('stage')
            sceneIDs = [str(sceneID)]

            username = settings().REPOS['landsat']['username']
            password = settings().REPOS['landsat']['password']
            api_key = api.login(username, password)['data']
            url = api.download(
                result['dataset'], 'EE', sceneIDs, 'STANDARD', api_key
            )['data'][0]
            with utils.make_temp_dir(prefix='dwnld', dir=stage_dir) as dldir:
                download(url, dldir)
                granules = os.listdir(dldir)
                if len(granules) == 0:
                    raise Exception(
                        'Download appears to have not produced a file: {}'
                        .format(str(granules))
                    )
                os.rename(
                    os.path.join(dldir, granules[0]),
                    os.path.join(stage_dir, granules[0]),
                )

    def updated(self, newasset):
        '''
        Compare the version for this to that of newasset.
        Return true if newasset version is greater.
        '''
        return (self.sensor == newasset.sensor and
                self.tile == newasset.tile and
                self.date == newasset.date and
                self.version < newasset.version)

def unitless_bands(*bands):
    return [{'name': b, 'units': Data._unitless} for b in bands]

class landsatData(Data):
    name = 'Landsat'
    version = '1.0.0'

    Asset = landsatAsset

    _lt5_startdate = date(1984, 3, 1)
    _lc8_startdate = date(2013, 5, 30)

    # Group products belong to ('Standard' if not specified)
    _productgroups = {
        'Index': ['bi', 'evi', 'lswi', 'msavi2', 'ndsi', 'ndvi', 'ndwi',
                  'satvi', 'vari'],
        'Tillage': ['ndti', 'crc', 'sti', 'isti'],
        'LC8SR': ['ndvi8sr'],
        'ACOLITE': [
            'rhow', 'oc2chl', 'oc3chl', 'fai', 'spm655', 'turbidity',
            'acoflags',
            # 'rhoam',  # Dropped for the moment due to issues in ACOLITE
        ],
    }
    __toastring = 'toa: use top of the atmosphere reflectance'
    __visible_bands_union = [color for color in Asset._sensors['LC8']['colors'] if 'LWIR' not in color]
    _products = {
        #'Standard':
        'rad': {
            'assets': ['DN', 'C1'],
            'description': 'Surface-leaving radiance',
            'arguments': [__toastring],
            'startdate': _lt5_startdate,
            'latency': 1,
            # units given by https://landsat.usgs.gov/landsat-8-l8-data-users-handbook-section-5
            'bands': [{'name': n, 'units': 'W/m^2/sr/um'} for n in __visible_bands_union],
        },
        'ref': {
            'assets': ['DN', 'C1'],
            'description': 'Surface reflectance',
            'arguments': [__toastring],
            'startdate': _lt5_startdate,
            'latency': 1,
            'bands': unitless_bands(*__visible_bands_union)
        },
        'temp': {
            'assets': ['DN', 'C1'],
            'description': 'Brightness (apparent) temperature',
            'toa': True,
            'startdate': _lt5_startdate,
            'latency': 1,
            # units given by https://landsat.usgs.gov/landsat-8-l8-data-users-handbook-section-5
            'bands': [{'name': n, 'units': 'degree Kelvin'} for n in ['LWIR', 'LWIR2']],
        },
        'acca': {
            'assets': ['DN', 'C1'],
            'description': 'Automated Cloud Cover Assessment',
            'arguments': [
                'X: erosion kernel diameter in pixels (default: 5)',
                'Y: dilation kernel diameter in pixels (default: 10)',
                'Z: cloud height in meters (default: 4000)'
            ],
            'nargs': '*',
            'toa': True,
            'startdate': _lt5_startdate,
            'latency': 1,
            # percentage, so unitless, per landsat docs:
            # https://landsat.usgs.gov/how-percentage-cloud-cover-calculated
            'bands': unitless_bands('finalmask', 'cloudmask', 'ambclouds', 'pass1'),
        },
        'fmask': {
            'assets': ['DN', 'C1'],
            'description': 'Fmask cloud cover',
            'nargs': '*',
            'toa': True,
            'startdate': _lt5_startdate,
            'latency': 1,
            'bands': unitless_bands('finalmask', 'cloudmask',
                                    'PCP', 'clearskywater', 'clearskyland'),
        },
        'cloudmask': {
            'assets': ['C1'],
            'description': 'Cloud (and shadow) mask product based on cloud bits of the quality band',
            'toa': True,
            'startdate': _lt5_startdate,
            'latency': 1,
            'bands': unitless_bands('cloudmask'),
        },
        'tcap': {
            'assets': ['DN', 'C1'],
            'description': 'Tassled cap transformation',
            'toa': True,
            'startdate': _lt5_startdate,
            'latency': 1,
            'bands': unitless_bands('Brightness', 'Greenness', 'Wetness', 'TCT4', 'TCT5', 'TCT6'),
        },
        'dn': {
            'assets': ['DN', 'C1'],
            'description': 'Raw digital numbers',
            'toa': True,
            'startdate': _lt5_startdate,
            'latency': 1,
            'bands': [{'name': n, 'units': 'W/m^2/sr/um'} for n in __visible_bands_union],
        },
        'volref': {
            'assets': ['DN', 'C1'],
            'description': 'Volumetric water reflectance - valid for water only',
            'arguments': [__toastring],
            'startdate': _lt5_startdate,
            'latency': 1,
            # reflectance is unitless therefore volref should be unitless
            'bands': unitless_bands(*__visible_bands_union),
        },
        'wtemp': {
            'assets': ['DN', 'C1'],
            'description': 'Water temperature (atmospherically correct) - valid for water only',
            # It's not really TOA, but the product code will take care of atm correction itself
            'toa': True,
            'startdate': _lt5_startdate,
            'latency': 1,
            'bands': [{'name': n, 'units': 'degree Kelvin'} for n in ['LWIR', 'LWIR2']],
        },
        'bqa': {
            'assets': ['DN', 'C1'],
            # TODO prior description was too long; is this a good-enough short replacement?
            'description': 'The quality band extracted into separate layers.',
            # 'description': ('The bit-packed information in the QA bands is translation of binary strings. '
            # 'As a simple example, the integer value "1" translates to the binary value "0001." The binary value '
            # '"0001" has 4 bits, written right to left as bits 0 ("1"), 1 ("0"), 2 ("0"), and 3 ("0"). '
            # 'Each of the bits 0-3 represents a yes/no indication of a physical value.'),
            'toa': True,
            'startdate': _lc8_startdate,
            'latency': 1,
            'bands': unitless_bands('allgood', 'notfilled', 'notdropped', 'notterrain',
                                    'notsnow', 'notcirrus', 'notcloud'),
        },
        'bqashadow': {
            'assets': ['DN', 'C1'],
            'description': 'LC8 QA + Shadow Smear',
            'arguments': [
                'X: erosion kernel diameter in pixels (default: 5)',
                'Y: dilation kernel diameter in pixels (default: 10)',
                'Z: cloud height in meters (default: 4000)'
            ],
            'nargs': '*',
            'toa': True,
            'startdate': _lc8_startdate,
            'latency': 1,
            'bands': unitless_bands('bqashadow'),
        },
        #'Indices': {
        'bi': {
            'assets': ['DN', 'C1'],
            'description': 'Brightness Index',
            'arguments': [__toastring],
            'startdate': _lt5_startdate,
            'latency': 1,
            'bands': unitless_bands('bi'),
        },
        'evi': {
            'assets': ['DN', 'C1'],
            'description': 'Enhanced Vegetation Index',
            'arguments': [__toastring],
            'startdate': _lt5_startdate,
            'latency': 1,
            'bands': unitless_bands('evi'),
        },
        'lswi': {
            'assets': ['DN', 'C1'],
            'description': 'Land Surface Water Index',
            'arguments': [__toastring],
            'startdate': _lt5_startdate,
            'latency': 1,
            'bands': unitless_bands('lswi'),
        },
        'msavi2': {
            'assets': ['DN', 'C1'],
            'description': 'Modified Soil-Adjusted Vegetation Index (revised)',
            'arguments': [__toastring],
            'startdate': _lt5_startdate,
            'latency': 1,
            'bands': unitless_bands('msavi2'),
        },
        'ndsi': {
            'assets': ['DN', 'C1'],
            'description': 'Normalized Difference Snow Index',
            'arguments': [__toastring],
            'startdate': _lt5_startdate,
            'latency': 1,
            'bands': unitless_bands('ndsi'),
        },
        'ndvi': {
            'assets': ['DN', 'C1'],
            'description': 'Normalized Difference Vegetation Index',
            'arguments': [__toastring],
            'startdate': _lt5_startdate,
            'latency': 1,
            'bands': unitless_bands('ndvi'),
        },
        'ndwi': {
            'assets': ['DN', 'C1'],
            'description': 'Normalized Difference Water Index',
            'arguments': [__toastring],
            'startdate': _lt5_startdate,
            'latency': 1,
            'bands': unitless_bands('ndwi'),
        },
        'satvi': {
            'assets': ['DN', 'C1'],
            'description': 'Soil-Adjusted Total Vegetation Index',
            'arguments': [__toastring],
            'startdate': _lt5_startdate,
            'latency': 1,
            'bands': unitless_bands('satvi'),
        },
        'vari': {
            'assets': ['DN', 'C1'],
            'description': 'Visible Atmospherically Resistant Index',
            'arguments': [__toastring],
            'startdate': _lt5_startdate,
            'latency': 1,
            'bands': unitless_bands('vari'),
        },
        #'Tillage Indices': {
        'ndti': {
            'assets': ['DN', 'C1'],
            'description': 'Normalized Difference Tillage Index',
            'arguments': [__toastring],
            'startdate': _lt5_startdate,
            'latency': 1,
            'bands': unitless_bands('ndti'),
        },
        'crc': {
            'assets': ['DN', 'C1'],
            'description': 'Crop Residue Cover',
            'arguments': [__toastring],
            'startdate': _lt5_startdate,
            'latency': 1,
            'bands': unitless_bands('crc'),
        },
        'sti': {
            'assets': ['DN', 'C1'],
            'description': 'Standard Tillage Index',
            'arguments': [__toastring],
            'startdate': _lt5_startdate,
            'latency': 1,
            'bands': unitless_bands('sti'),
        },
        'isti': {
            'assets': ['DN', 'C1'],
            'description': 'Inverse Standard Tillage Index',
            'arguments': [__toastring],
            'startdate': _lt5_startdate,
            'latency': 1,
            'bands': unitless_bands('isti'),
        },
        # NEW!!!
        'ndvi8sr': {
            'assets': ['SR'],
            'description': 'Normalized Difference Vegetation from LC8SR',
            'startdate': _lc8_startdate,
            'latency': 1,
            'bands': unitless_bands('ndvi8sr'),
        },
        'landmask': {
            'assets': ['SR'],
            'description': 'Land mask from LC8SR',
            'startdate': _lc8_startdate,
            'latency': 1,
            'bands': unitless_bands('landmask'),
        },
        # ACOLITE products
        # single-band unitless mostly index or ratio products, per:
        # https://odnature.naturalsciences.be/downloads/remsem/acolite/
        #       ACOLITE_processing_options_20170718.0.pdf
        'rhow': {
            'assets': ['DN', 'C1'],
            'description': 'Water-Leaving Radiance-Reflectance',
            'acolite-product': 'rhow_vnir',
            'acolite-key': 'RHOW',
            'gain': 0.0001,
            'offset': 0.,
            'dtype': 'int16',
            'toa': True,
            'startdate': _lt5_startdate,
            'latency': 1,
            'bands': unitless_bands('rhow'),
        },
        # Not sure what the issue is with this product, but it doesn't seem to
        # work as expected (multiband vis+nir product)
        # 'rhoam': {
        #     'assets': ['DN'],
        #     'description': 'Multi-Scattering Aerosol Reflectance',
        #     'acolite-product': 'rhoam_vnir',
        #     'acolite-key': 'RHOAM',
        #     'dtype': 'int16',
        #     'toa': True,
        # },
        'oc2chl': {
            'assets': ['DN', 'C1'],
            'description': 'Blue-Green Ratio Chlorophyll Algorithm using bands 483 & 561',
            'acolite-product': 'CHL_OC2',
            'acolite-key': 'CHL_OC2',
            'gain': 0.0125,
            'offset': 250.,
            'dtype': 'int16',
            'toa': True,
            'startdate': _lt5_startdate,
            'latency': 1,
            'bands': unitless_bands('oc2chl'),
        },
        'oc3chl': {
            'assets': ['DN', 'C1'],
            'description': 'Blue-Green Ratio Chlorophyll Algorithm using bands 443, 483, & 561',
            'acolite-product': 'CHL_OC3',
            'acolite-key': 'CHL_OC3',
            'gain': 0.0125,
            'offset': 250.,
            'dtype': 'int16',
            'toa': True,
            'startdate': _lt5_startdate,
            'latency': 1,
            'bands': unitless_bands('oc3chl'),
        },
        'fai': {
            'assets': ['DN', 'C1'],
            'description': 'Floating Algae Index',
            'acolite-product': 'FAI',
            'acolite-key': 'FAI',
            'dtype': 'float32',
            'toa': True,
            'startdate': _lt5_startdate,
            'latency': 1,
            'bands': unitless_bands('fai'),
        },
        'acoflags': {
            'assets': ['DN', 'C1'],
            'description': '0 = water 1 = no data 2 = land',
            'acolite-product': 'FLAGS',
            'acolite-key': 'FLAGS',
            'dtype': 'uint8',
            'toa': True,
            'startdate': _lt5_startdate,
            'latency': 1,
            'bands': unitless_bands('acoflags'),
        },
        'spm655': {
            'assets': ['DN', 'C1'],
            'description': 'Suspended Sediment Concentration 655nm',
            'acolite-product': 'SPM_NECHAD_655',
            'acolite-key': 'SPM_NECHAD_655',
            'offset': 50.,
            'gain': 0.005,
            'dtype': 'int16',
            'toa': True,
            'startdate': _lt5_startdate,
            'latency': 1,
            'bands': [{'name': 'spm655', 'units': 'g/m^3'}],
        },
        'turbidity': {
            'assets': ['DN', 'C1'],
            'description': 'Blended Turbidity',
            'acolite-product': 'T_DOGLIOTTI',
            'acolite-key': 'T_DOGLIOTTI',
            'offset': 50.,
            'gain': 0.005,
            'dtype': 'int16',
            'toa': True,
            'startdate': _lt5_startdate,
            'latency': 1,
            'bands': unitless_bands('turbidity'),
        },
    }

    for product, product_info in _products.iteritems():
        product_info['startdate'] = min(
            [landsatAsset._assets[asset]['startdate']
                for asset in product_info['assets']]
        )

        if 'C1' in product_info['assets']:
            product_info['latency'] = landsatAsset._assets['C1']['latency']
        else:
            product_info['latency'] = float("inf")

<<<<<<< HEAD
    def _process_acolite(self, asset, aco_proc_dir, products):
        '''
        TODO: Move this to `gips.atmosphere`.
        TODO: Ensure this is genericized to work for S2 or Landsat.
        '''
        import netCDF4
        ACOLITEPATHS = {
            'ACO_DIR': settings().REPOS['landsat']['ACOLITE_DIR'],
            # N.B.: only seems to work when run from the ACO_DIR
            'IDLPATH': 'idl',
            'ACOLITE_BINARY': 'acolite.sav',
            # TODO: template may be the only piece that needs
            #       to be moved for driver-independence.
            'SETTINGS_TEMPLATE': os.path.join(
                os.path.dirname(__file__),
                'acolite.cfg'
            )
        }
        ACOLITE_NDV = 1.875 * 2 ** 122
        # mapping from dtype to gdal type and nodata value
        IMG_PARAMS = {
            'float32': ('float32', -32768.),
            'int16': ('int16', -32768),
            'uint8': ('byte', 1),
        }
        imeta = products.pop('meta') # see below for possible use of imeta

        # TODO: add 'outdir' to `gips.data.core.Asset.extract` method
        # EXTRACT ASSET
        tar = tarfile.open(asset.filename)
        tar.extractall(aco_proc_dir)

        # STASH PROJECTION AND GEOTRANSFORM (in a GeoImage)
        exts = re.compile(r'.*\.((jp2)|(tif)|(TIF))$')
        tif = filter(
            lambda de: exts.match(de),
            os.listdir(aco_proc_dir)
        )[0]
        tmp = gippy.GeoImage(os.path.join(aco_proc_dir, tif))

        # PROCESS SETTINGS TEMPLATE FOR SPECIFIED PRODUCTS
        settings_path = os.path.join(aco_proc_dir, 'settings.cfg')
        template_path = ACOLITEPATHS.pop('SETTINGS_TEMPLATE')
        acolite_products = ','.join(
            [
                products[k]['acolite-product']
                for k in products
                if k != 'acoflags'  # acoflags is always internally generated
                                    # by ACOLITE, 
            ]
        )
        if len(acolite_products) == 0:
            raise Exception(
                "ACOLITE: Must specify at least 1 product.\n"
                "'acoflags' cannot be generated on its own.",
            )
        with open(template_path, 'r') as aco_template:
            with open(settings_path, 'w') as aco_settings:
                for line in aco_template:
                    aco_settings.write(
                        re.sub(
                            r'GIPS_LANDSAT_PRODUCTS',
                            acolite_products,
                            line
                        )
                    )
        ACOLITEPATHS['ACOLITE_SETTINGS'] = settings_path

        # PROCESS VIA ACOLITE IDL CALL
        cmd = (
            ('cd {ACO_DIR} ; '
             '{IDLPATH} -IDL_CPU_TPOOL_NTHREADS 1 '
             '-rt={ACOLITE_BINARY} '
             '-args settings={ACOLITE_SETTINGS} '
             'run=1 '
             'output={OUTPUT} image={IMAGES}')
            .format(
                OUTPUT=aco_proc_dir,
                IMAGES=aco_proc_dir,
                **ACOLITEPATHS
            )
        )
        utils.verbose_out('Running: {}'.format(cmd), 2)
        status, output = commands.getstatusoutput(cmd)
        if status != 0:
            raise Exception(cmd, output)
        aco_nc_file = glob.glob(os.path.join(aco_proc_dir, '*_L2.nc'))[0]
        dsroot = netCDF4.Dataset(aco_nc_file)

        # EXTRACT IMAGES FROM NETCDF AND
        # COMBINE MULTI-IMAGE PRODUCTS INTO
        # A MULTI-BAND TIF, ADD METADATA, and MOVE INTO TILES
        prodout = dict()

        for key in products:
            ofname = products[key]['fname']
            aco_key = products[key]['acolite-key']
            bands = list(filter(
                lambda x: str(x) == aco_key or x.startswith(aco_key),
                dsroot.variables.keys()
            ))
            npdtype = products[key]['dtype']
            dtype, missing = IMG_PARAMS[npdtype]
            gain = products[key].get('gain', 1.0)
            offset = products[key].get('offset', 0.0)
            imgout = gippy.GeoImage.create_from(tmp, ofname, len(bands), dtype)
            # # TODO: add units to products dictionary and use here.
            # imgout.SetUnits(products[key]['units'])
            pmeta = {
                mdi: products[key][mdi]
                for mdi in ['acolite-key', 'description']
            }
            # pmeta.update(imeta) # TODO this was dead code, uncomment?
            pmeta['source_asset'] = os.path.basename(asset.filename)
            imgout.add_meta(pmeta)
            for i, b in enumerate(bands):
                imgout.set_bandname(str(b), i + 1)

            for i, b in enumerate(bands):
                var = dsroot.variables[b][:]
                arr = numpy.array(var)
                if hasattr(dsroot.variables[b], '_FillValue'):
                    fill = dsroot.variables[b]._FillValue
                else:
                    fill = ACOLITE_NDV
                mask = arr != fill
                arr[numpy.invert(mask)] = missing
                # if key == 'rhow':
                #     set_trace()
                arr[mask] = ((arr[mask] - offset) / gain)
                imgout[i].write(arr.astype(npdtype))

            prodout[key] = imgout.filename()
            imgout = None
            imgout = gippy.GeoImage(ofname, True)
            imgout.set_gain(gain)
            imgout.set_offset(offset)
            imgout.set_nodata(missing)
        return prodout

=======
>>>>>>> 1e1daa61
    def _process_indices(self, image, metadata, sensor, indices):
        """Process the given indices and add their files to the inventory.

        Image is a GeoImage suitable for generating the indices.
        Metadata is passed in to the gippy indices() call.  Sensor is
        used to generate index filenames and saving info about the
        product to self. Indices is a dict of desired keys; keys and
        values are the same as requested products in process().
        """
        verbose_out("Starting on {} indices: {}".format(len(indices), indices.keys()), 2)
        for prod_and_args, split_p_and_a in indices.items():
            verbose_out("Starting on {}".format(prod_and_args), 3)
            temp_fp = self.temp_product_filename(sensor, prod_and_args)
            # indices() assumes many indices per file; we just want one
            imgout = algorithms.indices(image, [split_p_and_a[0]], temp_fp)
            imgout.add_meta(metadata)
            archived_fp = self.archive_temp_path(temp_fp)
            self.AddFile(sensor, prod_and_args, archived_fp)

    @classmethod
    def set_band_names(cls, geo_image, names):
        for i in range(len(geo_image)):
            geo_image.set_bandname(names[i], i + 1)

    @Data.proc_temp_dir_manager
    def process(self, products=None, overwrite=False, **kwargs):
        """ Make sure all products have been processed """
        verbose_out('starting landsat processing!', 3, 'stderr')
        products = super(landsatData, self).process(products, overwrite, **kwargs)
        if len(products) == 0:
            return

        start = datetime.now()

        assets = set() # assets needed for this process() run
        for key, val in products.requested.items():
            assets.update(self._products[val[0]]['assets'])

        if assets == set(['C1', 'DN']):
            if 'C1' in self.assets: # prefer C1
                asset = 'C1'
            elif 'DN' in self.assets:
                asset = 'DN'
            else:
                raise ValueError(
                    'No valid asset found for C1 nor DN for {} {}'.format(
                        self.basename))
        else:
            if len(assets) > 1:
<<<<<<< HEAD
                raise Exception('This driver does not support creation of products'
                                ' from different Assets at the same time')
=======
                # TODO document the reason why not
                raise ValueError("Cannot create products from"
                                 " this combination of assets:  {}".format(assets))
>>>>>>> 1e1daa61
            asset = list(assets)[0]

        a_obj = self.assets[asset] # TODO replace the latter with the former

        # TODO: De-hack this
        # Better approach, but needs some thought, is to loop over assets
        # Ian, you are right. I just don't have enough time to do it.

        if asset == 'SR':

            datafiles = self.assets['SR'].datafiles()

            imgpaths = dict()

            for datafile in datafiles:

                key = datafile.partition('_')[2].split('.')[0]
                path = os.path.join('/vsitar/' + self.assets['SR'].filename, datafile)

                imgpaths[key] = path

            # print imgpaths

            sensor = 'LC8SR'

            for key, val in products.requested.items():
                fname = self.temp_product_filename(sensor, key)

                if val[0] == "ndvi8sr":
                    img = gippy.GeoImage([imgpaths['sr_band4'], imgpaths['sr_band5']])

                    missing = float(img[0].nodata())

                    red = img[0].read().astype('float32')
                    nir = img[1].read().astype('float32')

                    wvalid = numpy.where((red != missing) & (nir != missing) & (red + nir != 0.0))

                    red[wvalid] *= 1.E-4
                    nir[wvalid] *= 1.E-4

                    # TODO: change this so that these pixels become missing
                    red[(red != missing) & (red < 0.0)] = 0.0
                    red[red > 1.0] = 1.0
                    nir[(nir != missing) & (nir < 0.0)] = 0.0
                    nir[nir > 1.0] = 1.0

                    ndvi = missing + numpy.zeros_like(red)
                    ndvi[wvalid] = (nir[wvalid] - red[wvalid])/(nir[wvalid] + red[wvalid])

                    verbose_out("writing " + fname, 2)
                    imgout = gippy.GeoImage.create_from(img, fname, img, 1, 'float32')
                    imgout.set_nodata(-9999.)
                    imgout.set_offset(0.0)
                    imgout.set_gain(1.0)
                    imgout.set_bandname('NDVI', 1)
                    imgout[0].write(ndvi)

                if val[0] == "landmask":
                    img = gippy.GeoImage([imgpaths['cfmask'], imgpaths['cfmask_conf']])

                    cfmask = img[0].read()
                    # array([  0,   1,   2,   3,   4, 255], dtype=uint8)
                    # 0 means clear! but I want 1 to mean clear

                    cfmask[cfmask > 0] = 2
                    cfmask[cfmask == 0] = 1
                    cfmask[cfmask == 2] = 0

                    verbose_out("writing " + fname, 2)
                    imgout = gippy.GeoImage(img, fname, 1, 'byte')
                    imgout.set_bandname('Land mask', 1)
                    imgout[0].write(cfmask)

                archive_fp = self.archive_temp_path(fname)
                self.AddFile(sensor, key, archive_fp)

        elif asset == 'DN' or asset == 'C1':
            # This block contains everything that existed in the first generation Landsat driver
            # Add the sensor for this date to the basename
            self.basename = self.basename + '_' + self.sensors[asset]

            # Read the assets
            with utils.error_handler('Error reading ' + basename(self.assets[asset].filename)):
                img = self._readraw()

            meta = self.assets[asset].meta
            visbands = self.assets[asset].visbands
            lwbands = self.assets[asset].lwbands
            md = self.meta_dict()

            # running atmosphere if any products require it
            toa = True
            for val in products.requested.values():
                toa = toa and (self._products[val[0]].get('toa', False) or 'toa' in val)
            if not toa:
                start = datetime.now()

                if not settings().REPOS[self.Repository.name.lower()]['6S']:
                    raise Exception('6S is required for atmospheric correction')
                with utils.error_handler('Problem running 6S atmospheric model'):
                    wvlens = [(meta[b]['wvlen1'], meta[b]['wvlen2']) for b in visbands]
                    geo = self.metadata['geometry']
                    atm6s = SIXS(visbands, wvlens, geo, self.metadata['datetime'],
                                 sensor=self.sensor_set[0])
                    md["AOD Source"] = str(atm6s.aod[0])
                    md["AOD Value"] = str(atm6s.aod[1])

            # Break down by group
            groups = products.groups()
            # ^--- has the info about what products the user requested

            # create non-atmospherically corrected apparent reflectance and temperature image
            reflimg = gippy.GeoImage(img)
            theta = numpy.pi * self.metadata['geometry']['solarzenith'] / 180.0
            sundist = (1.0 - 0.016728 * numpy.cos(numpy.pi * 0.9856 * (float(self.day) - 4.0) / 180.0))
            for col in self.assets[asset].visbands:
                reflimg[col] = img[col] * (1.0 /
                        ((meta[col]['E'] * numpy.cos(theta)) / (numpy.pi * sundist * sundist)))
            for col in self.assets[asset].lwbands:
                reflimg[col] = (((img[col].pow(-1)) * meta[col]['K1'] + 1).log().pow(-1)
                        ) * meta[col]['K2'] - 273.15

            # This is landsat, so always just one sensor for a given date
            sensor = self.sensors[asset]

            # Process standard products (this is in the 'DN' block)
            for key, val in groups['Standard'].items():
                start = datetime.now()
                # TODO - update if no atmos desired for others
                toa = self._products[val[0]].get('toa', False) or 'toa' in val
                # Create product
                with utils.error_handler(
                        'Error creating product {} for {}'
                        .format(key, basename(self.assets[asset].filename)),
                        continuable=True):
                    fname = self.temp_product_filename(sensor, key)
                    if val[0] == 'acca':
                        raise NotImplementedError("ACCA is currently not functional with gippy 1.0")
                        s_azim = self.metadata['geometry']['solarazimuth']
                        s_elev = 90 - self.metadata['geometry']['solarzenith']
                        erosion, dilation, cloudheight = 5, 10, 4000
                        if len(val) >= 4:
                            erosion, dilation, cloudheight = [int(v) for v in val[1:4]]
                        res_set = set((p.x(), p.y()) for p in (
                            reflimg[b].resolution() for b in (a_obj.visbands + a_obj.lwbands)))
                        assert res_set, 'no resolutions found in reflimg' # sanity check
                        if len(res_set) > 1:
                            raise Exception("ACCA requires all bands to have the same "
                                            "spatial resolution; found: " + str(list(res_set)))
                        imgout = algorithms.acca(reflimg, fname, s_elev,
                                                 s_azim, erosion, dilation, cloudheight)
                    elif val[0] == 'fmask':
                        raise NotImplementedError(
                                "fmask is currently not functional with gippy 1.0")
                        # currently errors out due to some 'water' band not being present
                        tolerance, dilation = 3, 5
                        if len(val) >= 3:
                            tolerance, dilation = [int(v) for v in val[1:3]]
                        imgout = algorithms.fmask(reflimg, fname, tolerance, dilation)

                    elif val[0] == 'cloudmask':
<<<<<<< HEAD
                        npqa = self._readqa()
=======
                        qaimg = self._readqa()
                        npqa = qaimg.Read()  # read image file into numpy array
>>>>>>> 1e1daa61
                        # https://landsat.usgs.gov/collectionqualityband
                        # cloudmaskmask = (cloud and (cc_med or cc_high)) or csc_med or csc_high
                        # cloud iff bit 4
                        # (cc_med or cc_high) iff bit 6
                        # (csc_med or csc_high) iff bit 8

                        def get_bit(np_array, i):
                            """Return an array with the ith bit extracted from each cell."""
                            return (np_array >> i) & 0b1
<<<<<<< HEAD
                        np_cloudmask = get_bit(npqa, 4) & get_bit(npqa, 6) | get_bit(npqa, 8)
                        imgout = gippy.GeoImage.create_from(img, fname, 1, 'byte')
                        verbose_out("writing " + fname, 2)
                        imgout.set_bandname('Cloud Mask', 1)
                        imgout[0].write(np_cloudmask)
=======

                        np_cloudmask = numpy.logical_not(
                            get_bit(npqa, 4) &
                            get_bit(npqa, 6) |
                            get_bit(npqa, 8)
                        )

                        # We already have an implicit dependency on scipy (from
                        # Py6S), but life might be more simple if we just move
                        # the whole cloudmask extraction into gippy.
                        from scipy import ndimage
                        np_cloudmask_erroded = ndimage.binary_erosion(
                            np_cloudmask,
                            structure=numpy.ones((10, 10), dtype=numpy.uint8),
                        )
                        # 

                        imgout = gippy.GeoImage(fname, img, gippy.GDT_Byte, 1)
                        verbose_out("writing " + fname, 2)
                        imgout.SetBandName(
                            self._products[val[0]]['bands'][0], 1
                        )
                        imgout.SetMeta('GIPS_LANDSAT_VERSION', self.version)
                        imgout[0].SetNoData(0.)
                        imgout[0].Write(
                            np_cloudmask_erroded.astype(numpy.uint8)
                        )
>>>>>>> 1e1daa61
                    elif val[0] == 'rad':
                        imgout = gippy.GeoImage.create_from(img, fname, len(visbands), 'int16')
                        self.set_band_names(imgout, visbands)
                        imgout.set_nodata(-32768)
                        imgout.set_gain(0.1)
                        if toa:
                            for col in visbands:
                                img[col].save(imgout[col])
                        else:
                            for col in visbands:
<<<<<<< HEAD
                                ((img[col] - atm6s.results[col][1]) / atm6s.results[col][0]).save(imgout[col])
=======
                                ((img[col] - atm6s.results[col][1]) / atm6s.results[col][0]
                                        ).Process(imgout[col])
>>>>>>> 1e1daa61
                        # Mask out any pixel for which any band is nodata
                        #imgout.ApplyMask(img.DataMask())
                    elif val[0] == 'ref':
                        imgout = gippy.GeoImage.create_from(img, fname, len(visbands), 'int16')
                        self.set_band_names(imgout, visbands)
                        imgout.set_nodata(-32768)
                        imgout.set_gain(0.0001)
                        if toa:
                            for c in visbands:
                                reflimg[c].save(imgout[c])
                        else:
                            for c in visbands:
                                (((img[c] - atm6s.results[c][1]) / atm6s.results[c][0])
                                        * (1.0 / atm6s.results[c][2])).save(imgout[c])
                        # Mask out any pixel for which any band is nodata
                        #imgout.ApplyMask(img.DataMask())
                    elif val[0] == 'tcap':
                        raise NotImplmentedError('tcap is incompatible with gippy 1.0 (segfaults)')
                        tmpimg = gippy.GeoImage(reflimg)
                        tmpimg.select(['BLUE', 'GREEN', 'RED', 'NIR', 'SWIR1', 'SWIR2'])
                        arr = numpy.array(self.Asset._sensors[self.sensor_set[0]]['tcap']).astype('float32')
                        imgout = algorithms.linear_transform(tmpimg, fname, arr)
                        outbands = ['Brightness', 'Greenness', 'Wetness', 'TCT4', 'TCT5', 'TCT6']
                        self.set_band_names(imgout, outbands)
                    elif val[0] == 'temp':
                        imgout = gippy.GeoImage.create_from(img, fname, len(lwbands), 'int16')
                        self.set_band_names(imgout, lwbands)
                        imgout.set_nodata(-32768)
                        imgout.set_gain(0.1)
                        [reflimg[col].save(imgout[col]) for col in lwbands]
                    elif val[0] == 'dn':
                        rawimg = self._readraw()
                        rawimg.set_gain(1.0)
                        rawimg.set_offset(0.0)
                        imgout = rawimg.save(fname)
                        rawimg = None
                    elif val[0] == 'volref':
                        bands = deepcopy(visbands)
                        bands.remove("SWIR1")
                        imgout = gippy.GeoImage.create_from(reflimg, fname, len(bands), 'int16')
                        [imgout.set_bandname(band, i + 1) for i, band in enumerate(bands)]
                        imgout.set_nodata(-32768)
                        imgout.set_gain(0.0001)
                        r = 0.54    # Water-air reflection
                        p = 0.03    # Internal Fresnel reflectance
                        pp = 0.54   # Water-air Fresnel reflectance
                        n = 1.34    # Refractive index of water
                        Q = 1.0     # Downwelled irradiance / upwelled radiance
                        A = ((1 - p) * (1 - pp)) / (n * n)
                        srband = reflimg['SWIR1'].read()
                        nodatainds = srband == reflimg['SWIR1'].nodata()
                        for band in bands:
                            bimg = reflimg[band].read()
                            diffimg = bimg - srband
                            diffimg = diffimg / (A + r * Q * diffimg)
                            diffimg[bimg == reflimg[band].nodata()] = imgout[band].nodata()
                            diffimg[nodatainds] = imgout[band].nodata()
                            imgout[band].write(diffimg)
                    elif val[0] == 'wtemp':
                        imgout = gippy.GeoImage.create_from(img, fname, len(lwbands), 'int16')
                        self.set_band_names(imgout, lwbands)
                        imgout.set_nodata(-32768)
                        imgout.set_gain(0.1)
                        tmpimg = gippy.GeoImage(img)
                        for col in lwbands:
                            band = tmpimg[col]
                            m = meta[col]
                            lat = self.metadata['geometry']['lat']
                            lon = self.metadata['geometry']['lon']
                            dt = self.metadata['datetime']
                            atmos = MODTRAN(m['bandnum'], m['wvlen1'], m['wvlen2'], dt, lat, lon, True)
                            e = 0.95
                            band = (tmpimg[col] - (atmos.output[1] + (1 - e) * atmos.output[2])
                                    ) / (atmos.output[0] * e)
                            band = (((band.pow(-1)) * meta[col]['K1'] + 1).log().pow(-1)
                                    ) * meta[col]['K2'] - 273.15
<<<<<<< HEAD
                            band.save(imgout[col])
=======
                            band.Process(imgout[col])
>>>>>>> 1e1daa61

                    elif val[0] == 'bqa':
                        if 'LC8' not in self.sensor_set:
                            verbose_out('LC8 not in sensor set, skipping bqa product', 1)
                            continue
                        # at least one issue, which is a NameError
                        raise NotImplementedError("bqa product is currently not functioning")
                        imgout = gippy.GeoImage.create_from(fname, img, 7, 'int16')
                        qadata = self._readqa()
                        notfilled = ~binmask(qadata, 1)
                        notdropped = ~binmask(qadata, 2)
                        notterrain = ~binmask(qadata, 3)
                        notcirrus = ~binmask(qadata, 14) & binmask(qadata, 13)
                        notcloud = ~binmask(qadata, 16) & binmask(qadata, 15)
                        allgood = notfilled * notdropped * notterrain * notcirrus * notcloud
                        imgout[0].write(allgood.astype('int16'))
                        imgout[1].write(notfilled.astype('int16'))
                        imgout[2].write(notdropped.astype('int16'))
                        imgout[3].write(notterrain.astype('int16'))
                        imgout[4].write(notsnow.astype('int16'))
                        imgout[5].write(notcirrus.astype('int16'))
                        imgout[6].write(notcloud.astype('int16'))

                    elif val[0] == 'bqashadow':
                        if 'LC8' not in self.sensor_set:
                            continue
                        raise NotImplementedError("bqashadow is not supported for gippy 1.0;"
                                                  " gippy.algorithms.AddShadowMask doesn't exist")
                        imgout = gippy.GeoImage.create_from(img, fname, 1, 'uint16')
                        imgout[0].set_nodata(0)
                        qadata = self._readqa()
                        fill = binmask(qadata, 1)
                        dropped = binmask(qadata, 2)
                        terrain = binmask(qadata, 3)
                        cirrus = binmask(qadata, 14)
                        othercloud = binmask(qadata, 16)
                        cloud = (cirrus + othercloud) + 2 * (fill + dropped + terrain)
                        abfn = fname + '-intermediate'
                        abimg = gippy.GeoImage.create_from(img, abfn, 1, 'uint16')
                        abimg[0].set_nodata(2)
                        abimg[0].write(cloud.astype(numpy.uint16))
                        abimg.save()
                        abimg = None
                        abimg = gippy.GeoImage(abfn + '.tif')
                        s_azim = self.metadata['geometry']['solarazimuth']
                        s_elev = 90 - self.metadata['geometry']['solarzenith']
                        erosion, dilation, cloudheight = 5, 10, 4000
                        if len(val) >= 4:
                            erosion, dilation, cloudheight = [int(v) for v in val[1:4]]
                        imgout = AddShadowMask(
                            abimg, imgout, 0, s_elev, s_azim, erosion,
                            dilation, cloudheight, {'notes': 'dev-version'}
                        )
                        imgout.save()
                        abimg = None
                        os.remove(abfn + '.tif')
                    fname = imgout.filename()
                    imgout.add_meta(md)
                    imgout = None
                    archive_fp = self.archive_temp_path(fname)
                    self.AddFile(sensor, key, archive_fp)
                    product_finished_msg = ' -> {}: processed in {}'.format(
                            os.path.basename(archive_fp), datetime.now() - start)
                    utils.verbose_out(product_finished_msg, level=2)

            # Process Indices (this is in the 'DN' block)
            indices0 = dict(groups['Index'], **groups['Tillage'])
            if len(indices0) > 0:
                start = datetime.now()
                indices = {}
                indices_toa = {}
                for key, val in indices0.items():
                    if 'toa' in val:
                        indices_toa[key] = val
                    else:
                        indices[key] = val
                # Run TOA
                if len(indices_toa) > 0:
                    self._process_indices(reflimg, md, sensor, indices_toa)

                # Run atmospherically corrected
                if len(indices) > 0:
                    for col in visbands:
                        img[col] = ((img[col] - atm6s.results[col][1]) / atm6s.results[col][0]
                                ) * (1.0 / atm6s.results[col][2])
                    self._process_indices(img, md, sensor, indices)
                verbose_out(' -> %s: processed %s in %s' % (
                        self.basename, indices0.keys(), datetime.now() - start), 1)
            img = None
            # cleanup scene directory by removing (most) extracted files
            with utils.error_handler('Error removing extracted files', continuable=True):
                if settings().REPOS[self.Repository.name.lower()]['extract']:
                    for bname in self.assets[asset].datafiles():
                        if bname[-7:] != 'MTL.txt':
                            files = glob.glob(os.path.join(self.path, bname) + '*')
                            RemoveFiles(files)
                # TODO only wtemp uses MODTRAN; do the dir removal there?
                modtran_path = os.path.join(self.path, 'modtran')
                if os.path.exists(modtran_path):
                    shutil.rmtree(modtran_path)

            if groups['ACOLITE']:
                start = datetime.now()
                # TEMPDIR FOR PROCESSING
                aco_proc_dir = tempfile.mkdtemp(
                    prefix='aco_proc_',
                    dir=os.path.join(self.Repository.path(), 'stage')
                )
                with utils.error_handler(
                        'Error creating ACOLITE products {} for {}'
                        .format(
                            groups['ACOLITE'].keys(),
                            basename(self.assets[asset].filename)
                        ),
                        continuable=True):
                    # amd is 'meta' (common to all products) and product info dicts
                    amd = {
                        'meta': md.copy()
                    }
                    for p in groups['ACOLITE']:
                        amd[p] = {
                            'fname': os.path.join(
                                self.path, self.basename + '_' + p + '.tif'
                            )
                        }
                        amd[p].update(self._products[p])
                        amd[p].pop('assets')
                    prodout = gips.atmosphere.process_acolite(
                            self.assets[asset], asset, aco_proc_dir, amd)
                    endtime = datetime.now()
                    for k, fn in prodout.items():
                        self.AddFile(sensor, k, fn)
                    verbose_out(
                        ' -> {}: processed {} in {}'
                        .format(self.basename, prodout.keys(), endtime - start),
                        1
                    )
                shutil.rmtree(aco_proc_dir)
                ## end ACOLITE
        verbose_out('finished landsat processing!', 3, 'stderr')

    def filter(self, pclouds=100, sensors=None, **kwargs):
        """Check if Data object passes filter.

        User can't enter pclouds, but can pass in --sensors.  kwargs
        isn't used.
        """
        if pclouds < 100:
            self.meta()
            if self.metadata['clouds'] > pclouds:
                return False
        if sensors:
            if type(sensors) is str:
                sensors = [sensors]
            sensors = set(sensors)
            # ideally, the data class would be trimmed by
            if not sensors.intersection(self.sensor_set):
                return False
        return True

    def meta(self):
        """ Read in Landsat MTL (metadata) file """

        # test if metadata already read in, if so, return # TODO that's not what this does tho?
        if 'C1' in self.assets.keys():
            asset = 'C1'
        elif 'DN' in self.assets.keys():
            asset = 'DN'
        else:
            raise ValueError("neither C1 nor DN found in asset types for this scene: {}".format(
                    self.assets.keys()))

        datafiles = self.assets[asset].datafiles()

        # locate MTL file and save it to disk if it isn't saved already
        mtlfilename = [f for f in datafiles if 'MTL.txt' in f][0]
        if os.path.exists(mtlfilename) and os.stat(mtlfilename).st_size == 0:
            os.remove(mtlfilename)
        if not os.path.exists(mtlfilename):
            mtlfilename = self.assets[asset].extract([mtlfilename])[0]
        # Read MTL file
        with utils.error_handler('Error reading metadata file ' + mtlfilename):
            text = open(mtlfilename, 'r').read()
        if len(text) < 10:
            raise Exception('MTL file is too short. {}'.format(mtlfilename))

        sensor = self.assets[asset].sensor
        smeta = self.assets[asset]._sensors[sensor]

        # Process MTL text - replace old metadata tags with new
        # NOTE This is not comprehensive, there may be others
        text = text.replace('ACQUISITION_DATE', 'DATE_ACQUIRED')
        text = text.replace('SCENE_CENTER_SCAN_TIME', 'SCENE_CENTER_TIME')

        for (ob, nb) in zip(smeta['oldbands'], smeta['bands']):
            text = re.sub(r'\WLMIN_BAND' + ob, 'RADIANCE_MINIMUM_BAND_' + nb, text)
            text = re.sub(r'\WLMAX_BAND' + ob, 'RADIANCE_MAXIMUM_BAND_' + nb, text)
            text = re.sub(r'\WQCALMIN_BAND' + ob, 'QUANTIZE_CAL_MIN_BAND_' + nb, text)
            text = re.sub(r'\WQCALMAX_BAND' + ob, 'QUANTIZE_CAL_MAX_BAND_' + nb, text)
            text = re.sub(r'\WBAND' + ob + '_FILE_NAME', 'FILE_NAME_BAND_' + nb, text)
        for l in ('LAT', 'LON', 'MAPX', 'MAPY'):
            for c in ('UL', 'UR', 'LL', 'LR'):
                text = text.replace('PRODUCT_' + c + '_CORNER_' + l, 'CORNER_' + c + '_' + l + '_PRODUCT')
        text = text.replace('\x00', '')
        # Remove junk
        lines = text.split('\n')
        mtl = dict()
        for l in lines:
            meta = l.replace('\"', "").strip().split('=')
            if len(meta) > 1:
                key = meta[0].strip()
                item = meta[1].strip()
                if key != "GROUP" and key != "END_GROUP":
                    mtl[key] = item

        # Extract useful metadata
        lats = (float(mtl['CORNER_UL_LAT_PRODUCT']), float(mtl['CORNER_UR_LAT_PRODUCT']),
                float(mtl['CORNER_LL_LAT_PRODUCT']), float(mtl['CORNER_LR_LAT_PRODUCT']))
        lons = (float(mtl['CORNER_UL_LON_PRODUCT']), float(mtl['CORNER_UR_LON_PRODUCT']),
                float(mtl['CORNER_LL_LON_PRODUCT']), float(mtl['CORNER_LR_LON_PRODUCT']))
        lat = (min(lats) + max(lats)) / 2.0
        lon = (min(lons) + max(lons)) / 2.0
        dt = datetime.strptime(mtl['DATE_ACQUIRED'] + ' ' + mtl['SCENE_CENTER_TIME'][:-2], '%Y-%m-%d %H:%M:%S.%f')
        clouds = 0.0
        with utils.error_handler('Error reading CLOUD_COVER metadata', continuable=True):
            # CLOUD_COVER isn't trusted for unknown reasons; previously errors were silenced, but
            # now maybe explicit error reports will reveal something.
            clouds = float(mtl['CLOUD_COVER'])

        filenames = []
        gain = []
        offset = []
        dynrange = []
        for i, b in enumerate(smeta['bands']):
            minval = int(float(mtl['QUANTIZE_CAL_MIN_BAND_' + b]))
            maxval = int(float(mtl['QUANTIZE_CAL_MAX_BAND_' + b]))
            minrad = float(mtl['RADIANCE_MINIMUM_BAND_' + b])
            maxrad = float(mtl['RADIANCE_MAXIMUM_BAND_' + b])
            gain.append((maxrad - minrad) / (maxval - minval))
            offset.append(minrad)
            dynrange.append((minval, maxval))
            filenames.append(mtl['FILE_NAME_BAND_' + b].strip('\"'))

        _geometry = {
            'solarzenith': (90.0 - float(mtl['SUN_ELEVATION'])),
            'solarazimuth': float(mtl['SUN_AZIMUTH']),
            'zenith': 0.0,
            'azimuth': 180.0,
            'lat': lat,
            'lon': lon,
        }

        self.metadata = {
            'filenames': filenames,
            'gain': gain,
            'offset': offset,
            'dynrange': dynrange,
            'geometry': _geometry,
            'datetime': dt,
            'clouds': clouds,
            'qafilename': next((f for f in datafiles if '_BQA.TIF' in f), None) # defaults to None
        }
        #self.metadata.update(smeta)

    @classmethod
    def meta_dict(cls):
        meta = super(landsatData, cls).meta_dict()
        meta['GIPS-landsat Version'] = cls.version
        return meta

    def _readqa(self):
        """Returns a numpy array of the first landsat asset in self.assets.

        It is cast to uint16 before being returned, because gippy insists on
        float64, which is quite wrong for a grid of quality flags."""
        asset = self.assets.keys()[0]

        # make sure metadata is loaded
        if not hasattr(self, 'metadata'):
            self.meta()
        if settings().REPOS[self.Repository.name.lower()]['extract']:
            # Extract files
            qadatafile = self.assets[asset].extract([self.metadata['qafilename']])
        else:
            # Use tar.gz directly using GDAL's virtual filesystem
            qadatafile = os.path.join('/vsitar/' + self.assets[asset].filename,
                                      self.metadata['qafilename'])
        npqa = gippy.GeoImage(qadatafile).read().as_type('uint16')
        return npqa

    def _readraw(self):
        """ Read in Landsat bands using original tar.gz file """
        start = datetime.now()
        asset = self.assets.keys()[0]

        # make sure metadata is loaded
        if not hasattr(self, 'metadata'):
            self.meta()

        if settings().REPOS[self.Repository.name.lower()]['extract']:
            # Extract all files
            datafiles = self.assets[asset].extract(self.metadata['filenames'])
        else:
            # Use tar.gz directly using GDAL's virtual filesystem
            datafiles = [os.path.join('/vsitar/' + self.assets[asset].filename, f)
                    for f in self.metadata['filenames']]

        image = gippy.GeoImage(datafiles)
        image.set_nodata(0)

        # TODO - set appropriate metadata
        #for key,val in meta.iteritems():
        #    image.SetMeta(key,str(val))

        # Geometry used for calculating incident irradiance
        # colors = self.assets['DN']._sensors[self.sensor_set[0]]['colors']

        sensor = self.assets[asset].sensor
        colors = self.assets[asset]._sensors[sensor]['colors']

        for bi in range(0, len(self.metadata['filenames'])):
            image.set_bandname(colors[bi], bi + 1)
            # need to do this or can we index correctly?
            band = image[bi]
            gain = self.metadata['gain'][bi]
            band.set_gain(gain)
            band.set_offset(self.metadata['offset'][bi])
            dynrange = self.metadata['dynrange'][bi]
            # #band.SetDynamicRange(dynrange[0], dynrange[1])
            # dynrange[0] was used internally to for conversion to radiance
            # from DN in GeoRaster.Read:
            #   img = Gain() * (img-_minDC) + Offset();  # (1)
            # and with the removal of _minDC and _maxDC it is now:
            #   img = Gain() * img + Offset();           # (2)
            # And 1 can be re-written as:
            #   img = Gain() * img - Gain() *
            #                       _minDC + Offset();   # (3)
            #       = Gain() * img + Offset
            #                      - _min * Gain() ;     # (4)
            # So, since the gippy now has line (2), we can add
            # the final term of (4) [as below] to keep that functionality.
            image[bi] = band - dynrange[0] * gain
            # I verified this by example.  With old gippy.GeoRaster:
            #     In [8]: a.min()
            #     Out[8]: -64.927711
            # with new version.
            #     In [20]: ascale.min() - 1*0.01298554277169103
            #     Out[20]: -64.927711800095906


        verbose_out('%s: read in %s' % (image.basename(), datetime.now() - start), 2)
        return image<|MERGE_RESOLUTION|>--- conflicted
+++ resolved
@@ -743,149 +743,6 @@
         else:
             product_info['latency'] = float("inf")
 
-<<<<<<< HEAD
-    def _process_acolite(self, asset, aco_proc_dir, products):
-        '''
-        TODO: Move this to `gips.atmosphere`.
-        TODO: Ensure this is genericized to work for S2 or Landsat.
-        '''
-        import netCDF4
-        ACOLITEPATHS = {
-            'ACO_DIR': settings().REPOS['landsat']['ACOLITE_DIR'],
-            # N.B.: only seems to work when run from the ACO_DIR
-            'IDLPATH': 'idl',
-            'ACOLITE_BINARY': 'acolite.sav',
-            # TODO: template may be the only piece that needs
-            #       to be moved for driver-independence.
-            'SETTINGS_TEMPLATE': os.path.join(
-                os.path.dirname(__file__),
-                'acolite.cfg'
-            )
-        }
-        ACOLITE_NDV = 1.875 * 2 ** 122
-        # mapping from dtype to gdal type and nodata value
-        IMG_PARAMS = {
-            'float32': ('float32', -32768.),
-            'int16': ('int16', -32768),
-            'uint8': ('byte', 1),
-        }
-        imeta = products.pop('meta') # see below for possible use of imeta
-
-        # TODO: add 'outdir' to `gips.data.core.Asset.extract` method
-        # EXTRACT ASSET
-        tar = tarfile.open(asset.filename)
-        tar.extractall(aco_proc_dir)
-
-        # STASH PROJECTION AND GEOTRANSFORM (in a GeoImage)
-        exts = re.compile(r'.*\.((jp2)|(tif)|(TIF))$')
-        tif = filter(
-            lambda de: exts.match(de),
-            os.listdir(aco_proc_dir)
-        )[0]
-        tmp = gippy.GeoImage(os.path.join(aco_proc_dir, tif))
-
-        # PROCESS SETTINGS TEMPLATE FOR SPECIFIED PRODUCTS
-        settings_path = os.path.join(aco_proc_dir, 'settings.cfg')
-        template_path = ACOLITEPATHS.pop('SETTINGS_TEMPLATE')
-        acolite_products = ','.join(
-            [
-                products[k]['acolite-product']
-                for k in products
-                if k != 'acoflags'  # acoflags is always internally generated
-                                    # by ACOLITE, 
-            ]
-        )
-        if len(acolite_products) == 0:
-            raise Exception(
-                "ACOLITE: Must specify at least 1 product.\n"
-                "'acoflags' cannot be generated on its own.",
-            )
-        with open(template_path, 'r') as aco_template:
-            with open(settings_path, 'w') as aco_settings:
-                for line in aco_template:
-                    aco_settings.write(
-                        re.sub(
-                            r'GIPS_LANDSAT_PRODUCTS',
-                            acolite_products,
-                            line
-                        )
-                    )
-        ACOLITEPATHS['ACOLITE_SETTINGS'] = settings_path
-
-        # PROCESS VIA ACOLITE IDL CALL
-        cmd = (
-            ('cd {ACO_DIR} ; '
-             '{IDLPATH} -IDL_CPU_TPOOL_NTHREADS 1 '
-             '-rt={ACOLITE_BINARY} '
-             '-args settings={ACOLITE_SETTINGS} '
-             'run=1 '
-             'output={OUTPUT} image={IMAGES}')
-            .format(
-                OUTPUT=aco_proc_dir,
-                IMAGES=aco_proc_dir,
-                **ACOLITEPATHS
-            )
-        )
-        utils.verbose_out('Running: {}'.format(cmd), 2)
-        status, output = commands.getstatusoutput(cmd)
-        if status != 0:
-            raise Exception(cmd, output)
-        aco_nc_file = glob.glob(os.path.join(aco_proc_dir, '*_L2.nc'))[0]
-        dsroot = netCDF4.Dataset(aco_nc_file)
-
-        # EXTRACT IMAGES FROM NETCDF AND
-        # COMBINE MULTI-IMAGE PRODUCTS INTO
-        # A MULTI-BAND TIF, ADD METADATA, and MOVE INTO TILES
-        prodout = dict()
-
-        for key in products:
-            ofname = products[key]['fname']
-            aco_key = products[key]['acolite-key']
-            bands = list(filter(
-                lambda x: str(x) == aco_key or x.startswith(aco_key),
-                dsroot.variables.keys()
-            ))
-            npdtype = products[key]['dtype']
-            dtype, missing = IMG_PARAMS[npdtype]
-            gain = products[key].get('gain', 1.0)
-            offset = products[key].get('offset', 0.0)
-            imgout = gippy.GeoImage.create_from(tmp, ofname, len(bands), dtype)
-            # # TODO: add units to products dictionary and use here.
-            # imgout.SetUnits(products[key]['units'])
-            pmeta = {
-                mdi: products[key][mdi]
-                for mdi in ['acolite-key', 'description']
-            }
-            # pmeta.update(imeta) # TODO this was dead code, uncomment?
-            pmeta['source_asset'] = os.path.basename(asset.filename)
-            imgout.add_meta(pmeta)
-            for i, b in enumerate(bands):
-                imgout.set_bandname(str(b), i + 1)
-
-            for i, b in enumerate(bands):
-                var = dsroot.variables[b][:]
-                arr = numpy.array(var)
-                if hasattr(dsroot.variables[b], '_FillValue'):
-                    fill = dsroot.variables[b]._FillValue
-                else:
-                    fill = ACOLITE_NDV
-                mask = arr != fill
-                arr[numpy.invert(mask)] = missing
-                # if key == 'rhow':
-                #     set_trace()
-                arr[mask] = ((arr[mask] - offset) / gain)
-                imgout[i].write(arr.astype(npdtype))
-
-            prodout[key] = imgout.filename()
-            imgout = None
-            imgout = gippy.GeoImage(ofname, True)
-            imgout.set_gain(gain)
-            imgout.set_offset(offset)
-            imgout.set_nodata(missing)
-        return prodout
-
-=======
->>>>>>> 1e1daa61
     def _process_indices(self, image, metadata, sensor, indices):
         """Process the given indices and add their files to the inventory.
 
@@ -935,14 +792,9 @@
                         self.basename))
         else:
             if len(assets) > 1:
-<<<<<<< HEAD
-                raise Exception('This driver does not support creation of products'
-                                ' from different Assets at the same time')
-=======
                 # TODO document the reason why not
                 raise ValueError("Cannot create products from"
                                  " this combination of assets:  {}".format(assets))
->>>>>>> 1e1daa61
             asset = list(assets)[0]
 
         a_obj = self.assets[asset] # TODO replace the latter with the former
@@ -1105,12 +957,7 @@
                         imgout = algorithms.fmask(reflimg, fname, tolerance, dilation)
 
                     elif val[0] == 'cloudmask':
-<<<<<<< HEAD
                         npqa = self._readqa()
-=======
-                        qaimg = self._readqa()
-                        npqa = qaimg.Read()  # read image file into numpy array
->>>>>>> 1e1daa61
                         # https://landsat.usgs.gov/collectionqualityband
                         # cloudmaskmask = (cloud and (cc_med or cc_high)) or csc_med or csc_high
                         # cloud iff bit 4
@@ -1120,14 +967,15 @@
                         def get_bit(np_array, i):
                             """Return an array with the ith bit extracted from each cell."""
                             return (np_array >> i) & 0b1
-<<<<<<< HEAD
-                        np_cloudmask = get_bit(npqa, 4) & get_bit(npqa, 6) | get_bit(npqa, 8)
-                        imgout = gippy.GeoImage.create_from(img, fname, 1, 'byte')
-                        verbose_out("writing " + fname, 2)
-                        imgout.set_bandname('Cloud Mask', 1)
-                        imgout[0].write(np_cloudmask)
-=======
-
+
+                        # gippy 1.0 version
+                        #np_cloudmask = get_bit(npqa, 4) & get_bit(npqa, 6) | get_bit(npqa, 8)
+                        #imgout = gippy.GeoImage.create_from(img, fname, 1, 'byte')
+                        #verbose_out("writing " + fname, 2)
+                        #imgout.set_bandname('Cloud Mask', 1)
+                        #imgout[0].write(np_cloudmask)
+
+                        # here down is dev version; needs update for gippy 1.0
                         np_cloudmask = numpy.logical_not(
                             get_bit(npqa, 4) &
                             get_bit(npqa, 6) |
@@ -1154,7 +1002,6 @@
                         imgout[0].Write(
                             np_cloudmask_erroded.astype(numpy.uint8)
                         )
->>>>>>> 1e1daa61
                     elif val[0] == 'rad':
                         imgout = gippy.GeoImage.create_from(img, fname, len(visbands), 'int16')
                         self.set_band_names(imgout, visbands)
@@ -1165,12 +1012,8 @@
                                 img[col].save(imgout[col])
                         else:
                             for col in visbands:
-<<<<<<< HEAD
-                                ((img[col] - atm6s.results[col][1]) / atm6s.results[col][0]).save(imgout[col])
-=======
-                                ((img[col] - atm6s.results[col][1]) / atm6s.results[col][0]
-                                        ).Process(imgout[col])
->>>>>>> 1e1daa61
+                                ((img[col] - atm6s.results[col][1]) /
+                                    atm6s.results[col][0]).save(imgout[col])
                         # Mask out any pixel for which any band is nodata
                         #imgout.ApplyMask(img.DataMask())
                     elif val[0] == 'ref':
@@ -1247,11 +1090,7 @@
                                     ) / (atmos.output[0] * e)
                             band = (((band.pow(-1)) * meta[col]['K1'] + 1).log().pow(-1)
                                     ) * meta[col]['K2'] - 273.15
-<<<<<<< HEAD
                             band.save(imgout[col])
-=======
-                            band.Process(imgout[col])
->>>>>>> 1e1daa61
 
                     elif val[0] == 'bqa':
                         if 'LC8' not in self.sensor_set:
