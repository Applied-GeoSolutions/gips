#!/usr/bin/env python
################################################################################
#    GIPS: Geospatial Image Processing System
#
#    AUTHOR: Matthew Hanson
#    EMAIL:  matt.a.hanson@gmail.com
#
#    Copyright (C) 2014 Applied Geosolutions
#
#    This program is free software; you can redistribute it and/or modify
#    it under the terms of the GNU General Public License as published by
#    the Free Software Foundation; either version 2 of the License, or
#    (at your option) any later version.
#
#    This program is distributed in the hope that it will be useful,
#    but WITHOUT ANY WARRANTY; without even the implied warranty of
#    MERCHANTABILITY or FITNESS FOR A PARTICULAR PURPOSE.  See the
#    GNU General Public License for more details.
#
#   You should have received a copy of the GNU General Public License
#   along with this program. If not, see <http://www.gnu.org/licenses/>
################################################################################

from __future__ import print_function

from contextlib import contextmanager
import os
import re
from datetime import datetime, date, timedelta
import shutil
import glob
import traceback
from copy import deepcopy
import commands # TODO unused?
import subprocess
import tempfile
import tarfile
import json
from xml.etree import ElementTree

from backports.functools_lru_cache import lru_cache
import numpy
# once gippy==1.0, switch to GeoRaster.erode
from scipy.ndimage import binary_erosion

import osr
import gippy
from gips import __version__ as __gips_version__
from gips.core import SpatialExtent, TemporalExtent
from gippy.algorithms import ACCA, Fmask, LinearTransform, Indices, AddShadowMask
from gips.data.core import Repository, Asset, Data
from gips.atmosphere import SIXS, MODTRAN
import gips.atmosphere
from gips.inventory import DataInventory
from gips.utils import RemoveFiles, basename, settings, verbose_out
from gips import utils

import requests
import homura


requirements = ['Py6S>=1.5.0']

def path_row(tile_id):
    """Converts the given landsat tile string into (path, row)."""
    return (tile_id[:3], tile_id[3:])

def binmask(arr, bit):
    """ Return boolean array indicating which elements as binary have a 1 in
        a specified bit position. Input is Numpy array.
    """
    return arr & (1 << (bit - 1)) == (1 << (bit - 1))


class NoSentinelError(Exception):
    pass

class CantAlignError(Exception):
    pass

class landsatRepository(Repository):
    """ Singleton (all class methods) to be overridden by child data classes """
    name = 'Landsat'
    description = 'Landsat 5 (TM), 7 (ETM+), 8 (OLI)'
    _tile_attribute = 'PR'

    default_settings = {'source': 'usgs'}

    @classmethod
    def feature2tile(cls, feature):
        tile = super(landsatRepository, cls).feature2tile(feature)
        return tile.zfill(6)

class landsatAsset(Asset):
    """ Landsat asset (original raw tar file) """
    Repository = landsatRepository

    # tassled cap coefficients for L5 and L7
    _tcapcoef = [
        [0.3561, 0.3972, 0.3904, 0.6966, 0.2286, 0.1596],
        [-0.3344, -0.3544, -0.4556, 0.6966, -0.0242, -0.2630],
        [0.2626, 0.2141, 0.0926, 0.0656, -0.7629, -0.5388],
        [0.0805, -0.0498, 0.1950, -0.1327, 0.5752, -0.7775],
        [-0.7252, -0.0202, 0.6683, 0.0631, -0.1494, -0.0274],
        [0.4000, -0.8172, 0.3832, 0.0602, -0.1095, 0.0985]
    ]

    # combine sensormeta with sensor
    _sensors = {
        #'LT4': {
        #    'description': 'Landsat 4',
        #},
        'LT5': {
            'description': 'Landsat 5',
            'ee_dataset': 'LANDSAT_TM_C1',
            'startdate': date(1984, 3, 1),
            'enddate': date(2013, 1, 1),
            'bands': ['1', '2', '3', '4', '5', '6', '7'],
            'oldbands': ['1', '2', '3', '4', '5', '6', '7'],
            'colors': ["BLUE", "GREEN", "RED", "NIR", "SWIR1", "LWIR", "SWIR2"],
            # TODO - update bands with actual L5 values (these are L7)
            'bandlocs': [0.4825, 0.565, 0.66, 0.825, 1.65, 11.45, 2.22],
            'bandwidths': [0.065, 0.08, 0.06, 0.15, 0.2, 2.1, 0.26],
            'E': [1983, 1796, 1536, 1031, 220.0, 0, 83.44],
            'K1': [0, 0, 0, 0, 0, 607.76, 0],
            'K2': [0, 0, 0, 0, 0, 1260.56, 0],
            'tcap': _tcapcoef,
        },
        'LE7': {
            'description': 'Landsat 7',
            'ee_dataset': 'LANDSAT_EMT_C1',
            'startdate': date(1999, 4, 15),
            #bands = ['1','2','3','4','5','6_VCID_1','6_VCID_2','7','8']
            'bands': ['1', '2', '3', '4', '5', '6_VCID_1', '7'],
            'oldbands': ['1', '2', '3', '4', '5', '61', '7'],
            'colors': ["BLUE", "GREEN", "RED", "NIR", "SWIR1", "LWIR", "SWIR2"],
            'bandlocs': [0.4825, 0.565, 0.66, 0.825, 1.65, 11.45, 2.22],
            'bandwidths': [0.065, 0.08, 0.06, 0.15, 0.2, 2.1, 0.26],
            'E': [1997, 1812, 1533, 1039, 230.8, 0, 84.90],
            'K1': [0, 0, 0, 0, 0, 666.09, 0],
            'K2': [0, 0, 0, 0, 0, 1282.71, 0],
            'tcap': _tcapcoef,
        },
        'LC8': {
            'description': 'Landsat 8',
            'ee_dataset': 'LANDSAT_8_C1',
            'startdate': date(2013, 4, 1),
            # as normal for Landsat 8 but with panchromatic band left out, CF:
            # https://landsat.usgs.gov/what-are-band-designations-landsat-satellites
            'bands': ['1', '2', '3', '4', '5', '6', '7', '9', '10', '11'],
            'oldbands': ['1', '2', '3', '4', '5', '6', '7', '9', '10', '11'],
            'colors': ["COASTAL", "BLUE", "GREEN", "RED", "NIR",
                       "SWIR1", "SWIR2", "CIRRUS", "LWIR", "LWIR2"],
            'bandlocs': [0.443, 0.4825, 0.5625, 0.655, 0.865,
                         1.610, 2.2, 1.375, 10.8, 12.0],
            'bandwidths': [0.01, 0.0325, 0.0375, 0.025, 0.02,
                           0.05, 0.1, 0.015, 0.5, 0.5],
            'E': [2638.35, 2031.08, 1821.09, 2075.48, 1272.96,
                  246.94, 90.61, 369.36, 0, 0],
            'K1': [0, 0, 0, 0, 0,
                   0, 0, 0, 774.89, 480.89],
            'K2': [0, 0, 0, 0, 0,
                   0, 0, 0, 1321.08, 1201.14],
            'tcap': [
                [0.3029, 0.2786, 0.4733, 0.5599, 0.508, 0.1872],
                [-0.2941, -0.243, -0.5424, 0.7276, 0.0713, -0.1608],
                [0.1511, 0.1973, 0.3283, 0.3407, -0.7117, -0.4559],
                [-0.8239, 0.0849, 0.4396, -0.058, 0.2013, -0.2773],
                [-0.3294, 0.0557, 0.1056, 0.1855, -0.4349, 0.8085],
                [0.1079, -0.9023, 0.4119, 0.0575, -0.0259, 0.0252],
            ]
        },
        'LC8SR': {
            'description': 'Landsat 8 Surface Reflectance',
            'startdate': date(2013, 4, 1),
        }
    }

    # filename minus extension so that C1 & C1S3 both use the same pattern
    # example:  LC08_L1TP_013030_20151225_20170224_01_T1
    _c1_base_pattern = (
        r'^L(?P<sensor>\w)(?P<satellite>\d{2})_'
        r'(?P<correction_level>.{4})_(?P<path>\d{3})(?P<row>\d{3})_'
        r'(?P<acq_year>\d{4})(?P<acq_month>\d{2})(?P<acq_day>\d{2})_'
        r'(?P<processing_date>\d{8})_'
        r'(?P<coll_num>\d{2})_(?P<coll_cat>.{2})')

    _assets = {
        # DN & SR assets are no longer fetchable
        'DN': {
            'sensors': ['LT5', 'LE7', 'LC8'],
            'enddate': date(2017, 4, 30),
            'pattern': (
                r'^L(?P<sensor>[A-Z])(?P<satellie>\d)'
                r'(?P<path>\d{3})(?P<row>\d{3})'
                r'(?P<acq_year>\d{4})(?P<acq_day>\d{3})'
                r'(?P<gsi>[A-Z]{3})(?P<version>\d{2})\.tar\.gz$'
            ),
        },
        'SR': {
            'sensors': ['LC8SR'],
            'enddate': date(2017, 4, 30),
            'pattern': r'^L.*?-SC.*?\.tar\.gz$',
        },

        # landsat setting 'source' decides which asset type is downloaded:
        # source == usgs -> fetch C1 assets from USGS
        # source == s3 -> fetch C1S3 assets from AWS S3
        'C1': {
            'sensors': ['LT5', 'LE7', 'LC8'],
            'pattern': _c1_base_pattern + r'\.tar\.gz$',
            'latency': 12,
        },
        'C1S3': {
            'sensors': ['LC8'],
            'pattern': _c1_base_pattern + r'_S3\.json$',
            'latency': 12,
        },
    }

    # Field ids are retrieved with `api.dataset_fields()` call
    _ee_datasets = None

    # Set the startdate to the min date of the asset's sensors
    for asset, asset_info in _assets.iteritems():
        asset_info['startdate'] = min(
            [_sensors[sensor]['startdate']
                for sensor in asset_info['sensors']]
        )

    _defaultresolution = [30.0, 30.0]

    def __init__(self, filename):
        """ Inspect a single file and get some metadata """
        super(landsatAsset, self).__init__(filename)

        fname = os.path.basename(filename)

        verbose_out("Attempting to load " + fname, 2)

        sr_pattern_re = re.compile(self._assets['SR']['pattern'])
        dn_pattern_re = re.compile(self._assets['DN']['pattern'])
        c1_pattern_re = re.compile(self._assets['C1']['pattern'])
        c1s3_pattern_re = re.compile(self._assets['C1S3']['pattern'])

        sr_match = sr_pattern_re.match(fname)
        dn_match = dn_pattern_re.match(fname)
        c1_match = c1_pattern_re.match(fname)
        c1s3_match = c1s3_pattern_re.match(fname)

        if sr_match:
            verbose_out('SR asset', 2)
            self.asset = 'SR'
            self.sensor = 'LC8SR'
            self.version = int(fname[20:22])
            self.tile = fname[3:9]
            self.date = datetime.strptime(fname[9:16], "%Y%j")

        elif dn_match:
            verbose_out('DN asset', 2)
            self.tile = dn_match.group('path') + dn_match.group('row')
            year = dn_match.group('acq_year')
            doy = dn_match.group('acq_day')
            self.date = datetime.strptime(year + doy, "%Y%j")

            self.asset = 'DN'
            self.sensor = fname[0:3]
            self.version = int(fname[19:21])
        elif c1_match or c1s3_match:
            self.asset = 'C1' if c1_match else 'C1S3'
            match = c1_match or c1s3_match
            utils.verbose_out(self.asset + ' asset', 2)

            self.tile = match.group('path') + match.group('row')
            year = match.group('acq_year')
            month = match.group('acq_month')
            day = match.group('acq_day')
            self.date = datetime.strptime(year + month + day, "%Y%m%d")

            self.sensor = "L{}{}".format(match.group('sensor'),
                                         int(match.group('satellite')))
            self.collection_number = match.group('coll_num')
            self.collection_category = match.group('coll_cat')
            processing_date = datetime.strptime(match.group('processing_date'),
                                                '%Y%m%d')
            self.version = 1e6 * int(self.collection_number) + \
                    (processing_date - datetime(2017, 1, 1)).days + \
                    {'RT': 0, 'T2': 0.5, 'T1': 0.9}[self.collection_category]
        else:
            msg = "No matching landsat asset type for '{}'".format(fname)
            raise RuntimeError(msg, filename)

        if self.asset in ['DN', 'C1', 'C1S3']:
            smeta = self._sensors[self.sensor]
            self.meta = {}
            self.meta['bands'] = {}
            for i, band in enumerate(smeta['colors']):
                wvlen = smeta['bandlocs'][i]
                self.meta['bands'][band] = {
                    'bandnum': i + 1,
                    'wvlen': wvlen,
                    'wvlen1': wvlen - smeta['bandwidths'][i] / 2.0,
                    'wvlen2': wvlen + smeta['bandwidths'][i] / 2.0,
                    'E': smeta['E'][i],
                    'K1': smeta['K1'][i],
                    'K2': smeta['K2'][i],
                }
            self.visbands = [col for col in smeta['colors'] if col[0:4] != "LWIR"]
            self.lwbands = [col for col in smeta['colors'] if col[0:4] == "LWIR"]

        if self.sensor not in self._sensors.keys():
            raise Exception("Sensor %s not supported: %s" % (self.sensor, filename))
        self._version = self.version

    def cloud_cover(self):
        """Returns the cloud cover for the current asset.

        Caches and returns the value found in self.meta['cloud-cover']."""
        if 'cloud-cover' in self.meta:
            return self.meta['cloud-cover']
        # first attempt to find or download an MTL file and get the CC value
        text = None
        if self.asset == 'C1S3':
            if os.path.exists(self.filename):
                c1s3_content = self.load_c1s3_json()
                text = requests.get(c1s3_content['mtl']).text
            else:
                query_results = self.query_s3(self.tile, self.date)
                if query_results is None:
                    raise IOError('Could not locate metadata for'
                                  ' ({}, {})'.format(self.tile, self.date))
                # [-1] is mtl file path
                text = requests.get(self._s3_url + query_results[-1]).text
        elif os.path.exists(self.filename):
            mtlfilename = self.extract(
                [f for f in self.datafiles() if f.endswith('MTL.txt')]
            )[0]
            err_msg = 'Error reading metadata file ' + mtlfilename
            with utils.error_handler(err_msg):
                with open(mtlfilename, 'r') as mtlfile:
                    text = mtlfile.read()

        if text is not None:
            cc_pattern = r".*CLOUD_COVER = (\d+.?\d*)"
            cloud_cover = re.match(cc_pattern, text, flags=re.DOTALL)
            if not cloud_cover:
                raise ValueError("No match for '{}' found in {}".format(
                                    cc_pattern, mtlfilename))
            self.meta['cloud-cover'] = float(cloud_cover.group(1))
            return self.meta['cloud-cover']

        # the MTL file didn't work out; attempt USGS API search instead
        api_key = self.ee_login()
        self.load_ee_search_keys()
        dataset_name = self._sensors[self.sensor]['ee_dataset']
        path_field   = self._ee_datasets[dataset_name]['WRS Path']
        row_field    = self._ee_datasets[dataset_name]['WRS Row']
        date_string = datetime.strftime(self.date, "%Y-%m-%d")
        from usgs import api
        response = api.search(
                dataset_name, 'EE',
                where={path_field: self.tile[0:3], row_field: self.tile[3:]},
                start_date=date_string, end_date=date_string, api_key=api_key)
        metadata = requests.get(
                response['data']['results'][0]['metadataUrl']).text
        xml = ElementTree.fromstring(metadata)
        xml_magic_string = (".//{http://earthexplorer.usgs.gov/eemetadata.xsd}"
                            "metadataField[@name='Scene Cloud Cover']")
        # Indexing an Element instance returns its children
        self.meta['cloud-cover'] = float(xml.find(xml_magic_string)[0].text)
        return self.meta['cloud-cover']

    def filter(self, pclouds=100, **kwargs):
        """
        Filters current asset, currently based on cloud cover.

        pclouds is a number between 0 and 100.

        kwargs is reserved for future filtering parameters.
        """
        if pclouds >= 100:
            return True

        scene_cloud_cover = self.cloud_cover()

        return scene_cloud_cover < pclouds

    def load_c1s3_json(self):
        """Load the content from a C1S3 json asset and return it.

        Returns None if the current asset type isn't C1S3."""
        if self.asset != 'C1S3':
            return None
        with open(self.filename) as aof:
            return json.load(aof)

    @classmethod
    def ee_login(cls):
        if not hasattr(cls, '_ee_key'):
            username = settings().REPOS['landsat']['username']
            password = settings().REPOS['landsat']['password']
            from usgs import api
            cls._ee_key = api.login(username, password)['data']
        return cls._ee_key

    @classmethod
    def load_ee_search_keys(cls):
        if cls._ee_datasets:
            return
        api_key = cls.ee_login()
        from usgs import api
        cls._ee_datasets = {
            ds: {
                r['name']: r['fieldId']
                for r in api.dataset_fields(ds, 'EE', api_key)['data']
                if r['name'] in [u'WRS Path', u'WRS Row']
            }
            for ds in ['LANDSAT_8_C1', 'LANDSAT_ETM_C1', 'LANDSAT_TM_C1']
        }

    _bucket_name = 'landsat-pds'
    _s3_url = 'https://landsat-pds.s3.amazonaws.com/'

    # take advantage of gips' search order (tile is outer, date is inner)
    # and cache search outcomes
    _query_s3_cache = (None, None) # prefix, search results

    @classmethod
    def query_s3(cls, tile, date):
        """Handles AWS S3 queries for landsat data.

        Returns a filename suitable for naming the constructed asset,
        and a list of S3 keys.  Returns None if no asset found for the
        given scene.
        """
        # for finding assets matching the tile
        key_prefix = 'c1/L8/{}/{}/'.format(*path_row(tile))
        # match something like:  'LC08_L1TP_013030_20170402_20170414_01_T1'
        # filters for date and also tier
        # TODO all things not just T1 ----------------vv
        fname_fragment = r'L..._...._{}_{}_\d{{8}}_.._T1'.format(
                tile, date.strftime('%Y%m%d'))
        re_string = key_prefix + fname_fragment
        filter_re = re.compile(re_string)

        missing_auth_vars = tuple(
                set(['AWS_SECRET_ACCESS_KEY', 'AWS_ACCESS_KEY_ID'])
                - set(os.environ.keys()))
        if len(missing_auth_vars) > 0:
            raise EnvironmentError("Missing AWS S3 auth credentials:"
                                   "  {}".format(missing_auth_vars))

        # on repeated searches, chances are we have a cache we can use
        expected_prefix, keys = cls._query_s3_cache
        if expected_prefix != key_prefix:
            verbose_out("New prefix detected; refreshing S3 query cache.", 5)
            # find the layer and metadata files matching the current scene
            import boto3 # import here so it only breaks if it's actually needed
            s3 = boto3.resource('s3')
            bucket = s3.Bucket(cls._bucket_name)
            keys = [o.key for o in bucket.objects.filter(Prefix=key_prefix)]
            cls._query_s3_cache = key_prefix, keys
            verbose_out("Found {} S3 keys while searching for for key fragment"
                        " '{}'".format(len(keys), key_prefix), 5)
        else:
            verbose_out("Found {} cached search results for S3 key fragment"
                        " '{}'".format(len(keys), key_prefix), 5)

        # A rare instance of a stupid for-loop being the right choice:
        _30m_tifs = []
        _15m_tif = mtl_txt = qa_tif = None
        for key in keys:
            if not filter_re.match(key):
                continue
            if key.endswith('B8.TIF'):
                _15m_tif = key
            elif key.endswith('MTL.txt'):
                mtl_txt = key
            elif key.endswith('BQA.TIF'):
                qa_tif = key
            elif key.endswith('.TIF'):
                _30m_tifs.append(key)

        if len(_30m_tifs) != 10 or None in (_15m_tif, mtl_txt, qa_tif):
            verbose_out('Found no complete S3 asset for'
                        ' (C1S3, {}, {})'.format(tile, date), 4)
            return None

        verbose_out('Found complete C1S3 asset for'
                    ' (C1S3, {}, {})'.format(tile, date), 4)

        # have to custom sort thanks to 'B1.TIF' instead of 'B01.TIF':
        def sort_key_f(key):
            match = re.search(r'B(\d+).TIF$', key)
            # sort by band number; anything weird goes last
            return int(match.group(1)) if match else 99
        _30m_tifs.sort(key=sort_key_f)

        filename = re.search(fname_fragment, _15m_tif).group(0) + '_S3.json'
        verbose_out("Constructed S3 asset filename:  " + filename, 5)
        return {'basename': filename,
                '_30m_tifs': _30m_tifs, '_15m_tif': _15m_tif,
                'qa_tif': qa_tif, 'mtl_txt': mtl_txt}

    @classmethod
    def query_c1(cls, tile, date, pcover):
        """Query for C1 assets by incquiring of the USGS API"""
        path, row = path_row(tile)
        fdate = date.strftime('%Y-%m-%d')
        cls.load_ee_search_keys()
        api_key = cls.ee_login()
        from usgs import api
        for dataset in cls._ee_datasets.keys():
            response = api.search(
                dataset, 'EE',
                start_date=fdate, end_date=fdate,
                where={
                    cls._ee_datasets[dataset]['WRS Path']: path,
                    cls._ee_datasets[dataset]['WRS Row']: row,
                },
                api_key=api_key
            )['data']

            for result in response['results']:
                metadata = requests.get(result['metadataUrl']).text
                xml = ElementTree.fromstring(metadata)
                # Indexing an Element instance returns it's children
                scene_cloud_cover = xml.find(
                    ".//{http://earthexplorer.usgs.gov/eemetadata.xsd}metadataField[@name='Scene Cloud Cover']"
                )[0].text
                land_cloud_cover = xml.find(
                    ".//{http://earthexplorer.usgs.gov/eemetadata.xsd}metadataField[@name='Land Cloud Cover']"
                )[0].text

                if float(scene_cloud_cover) < pcover:
                    return {
                        # actually used
                        'scene_id': result['entityId'],
                        'dataset': dataset,
                        # ignored but required
                        'basename': result['displayId'] + '.tar.gz',
                        # ignored
                        #'scene_cloud_cover': float(scene_cloud_cover),
                        #'land_cloud_cover': float(land_cloud_cover),
                    }
        return None

    @classmethod
    @lru_cache(maxsize=100) # cache size chosen arbitrarily
    def query_service(cls, asset, tile, date, pcover=90.0):
        """As superclass with optional argument:

        Finds assets matching the arguments, where pcover is maximum
        permitted cloud cover %.
        """
        # start with pre-query checks
        if not cls.available(asset, date):
            return None
        if asset in ['DN', 'SR']:
            verbose_out('Landsat "{}" assets are no longer fetchable'.format(
                    asset), 6)
            return None
        data_src = cls.Repository.get_setting('source')
        if data_src not in ('s3', 'usgs'):
            raise ValueError("Data source '{}' is not known"
                             " (expected 's3' or 'usgs')".format(data_src))
        # perform the query
        if (asset, data_src) == ('C1', 'usgs'):
            return cls.query_c1(tile, date, pcover)
        if (asset, data_src) == ('C1S3', 's3'):
            return cls.query_s3(tile, date)
        # source-asset-type mismatch, do nothing
        return None

    @classmethod
    def fetch(cls, asset, tile, date):
        """Fetch the asset given by the given parameters.

        Many arguments are unused, but must be present for compatibility.
        """
        qs_rv = cls.query_service(asset, tile, date)
        if qs_rv is None:
            return []
        basename = qs_rv.pop('basename')

        if asset == 'C1':
            return cls.fetch_c1(**qs_rv)
        if asset == 'C1S3':
            return cls.fetch_s3(basename, **qs_rv)
        raise ValueError('Unfetchable asset type: {}'.format(asset))

    @classmethod
    def fetch_c1(cls, scene_id, dataset):
        """Fetches the C1 asset defined by the arguments."""
        stage_dir = cls.Repository.path('stage')
        api_key = cls.ee_login()
        from usgs import api
        url = api.download(
            dataset, 'EE', [str(scene_id)], 'STANDARD', api_key)['data'][0]
        with utils.make_temp_dir(prefix='dwnld', dir=stage_dir) as dldir:
            homura.download(url, dldir)
            granules = os.listdir(dldir)
            if len(granules) == 0:
                raise Exception("Download didn't seem to"
                                " produce a file:  {}".format(str(granules)))
            os.rename(os.path.join(dldir, granules[0]),
                      os.path.join(stage_dir, granules[0]))

    @classmethod
    def fetch_s3(cls, basename, _30m_tifs, _15m_tif, qa_tif, mtl_txt):
        """Fetches AWS S3 assets; currently only 'C1S3' assets.

        Doesn't fetch much; instead it constructs a VRT-based tarball.
        """
        # construct VSI paths; sample (split into lines):
        # /vsis3_streaming/landsat-pds/c1/L8/013/030
        #   /LC08_L1TP_013030_20171128_20171207_01_T1
        #   /LC08_L1TP_013030_20171128_20171207_01_T1_B10.TIF
        # see also:  http://www.gdal.org/gdal_virtual_file_systems.html
        vsi_prefix = '/vsis3_streaming/{}/'.format(cls._bucket_name)
        asset_content = {
            # can/should add metadata/versioning info here
            '30m-bands': [vsi_prefix + t for t in _30m_tifs],
            '15m-band': vsi_prefix + _15m_tif,
            'qa-band': vsi_prefix + qa_tif,
            'mtl': cls._s3_url + mtl_txt,
        }

        with utils.make_temp_dir(prefix='fetch',
                                 dir=cls.Repository.path('stage')) as tmp_dir:
            tmp_fp = tmp_dir + '/' + basename
            with open(tmp_fp, 'w') as tfo:
                json.dump(asset_content, tfo)
            shutil.copy(tmp_fp, cls.Repository.path('stage'))

def unitless_bands(*bands):
    return [{'name': b, 'units': Data._unitless} for b in bands]


class landsatData(Data):
    name = 'Landsat'
    version = '1.0.1'

    Asset = landsatAsset

    _lt5_startdate = date(1984, 3, 1)
    _lc8_startdate = date(2013, 5, 30)

    # Group products belong to ('Standard' if not specified)
    _productgroups = {
        'Index': ['bi', 'evi', 'lswi', 'msavi2', 'ndsi', 'ndvi', 'ndwi',
                  'satvi', 'vari'],
        'Tillage': ['ndti', 'crc', 'sti', 'isti'],
        'LC8SR': ['ndvi8sr'],
        'ACOLITE': [
            'rhow', 'oc2chl', 'oc3chl', 'fai', 'spm655', 'turbidity',
            'acoflags',
            # 'rhoam',  # Dropped for the moment due to issues in ACOLITE
        ],
    }
    __toastring = 'toa: use top of the atmosphere reflectance'
    __visible_bands_union = [color for color in Asset._sensors['LC8']['colors'] if 'LWIR' not in color]

    # note C1 products are also C1S3 products; they're added in below
    # TODO don't use manual tables of repeated information in the first place
    _products = {
        #'Standard':
        'rad': {
            'assets': ['DN', 'C1'],
            'description': 'Surface-leaving radiance',
            'arguments': [__toastring],
            'startdate': _lt5_startdate,
            'latency': 1,
            # units given by https://landsat.usgs.gov/landsat-8-l8-data-users-handbook-section-5
            'bands': [{'name': n, 'units': 'W/m^2/sr/um'} for n in __visible_bands_union],
        },
        'ref': {
            'assets': ['DN', 'C1'],
            'description': 'Surface reflectance',
            'arguments': [__toastring],
            'startdate': _lt5_startdate,
            'latency': 1,
            'bands': unitless_bands(*__visible_bands_union)
        },
        'temp': {
            'assets': ['DN', 'C1'],
            'description': 'Brightness (apparent) temperature',
            'toa': True,
            'startdate': _lt5_startdate,
            'latency': 1,
            # units given by https://landsat.usgs.gov/landsat-8-l8-data-users-handbook-section-5
            'bands': [{'name': n, 'units': 'degree Kelvin'} for n in ['LWIR', 'LWIR2']],
        },
        'acca': {
            'assets': ['DN', 'C1'],
            'description': 'Automated Cloud Cover Assessment',
            'arguments': [
                'X: erosion kernel diameter in pixels (default: 5)',
                'Y: dilation kernel diameter in pixels (default: 10)',
                'Z: cloud height in meters (default: 4000)'
            ],
            'nargs': '*',
            'toa': True,
            'startdate': _lt5_startdate,
            'latency': 1,
            # percentage, so unitless, per landsat docs:
            # https://landsat.usgs.gov/how-percentage-cloud-cover-calculated
            'bands': unitless_bands('finalmask', 'cloudmask', 'ambclouds', 'pass1'),
        },
        'fmask': {
            'assets': ['DN', 'C1'],
            'description': 'Fmask cloud cover',
            'nargs': '*',
            'toa': True,
            'startdate': _lt5_startdate,
            'latency': 1,
            'bands': unitless_bands('finalmask', 'cloudmask',
                                    'PCP', 'clearskywater', 'clearskyland'),
        },
        'cloudmask': {
            'assets': ['C1'],
            'description': 'Cloud (and shadow) mask product based on cloud bits of the quality band',
            'toa': True,
            'startdate': _lt5_startdate,
            'latency': 1,
            'bands': unitless_bands('cloudmask'),
        },
        'tcap': {
            'assets': ['DN', 'C1'],
            'description': 'Tassled cap transformation',
            'toa': True,
            'startdate': _lt5_startdate,
            'latency': 1,
            'bands': unitless_bands('Brightness', 'Greenness', 'Wetness', 'TCT4', 'TCT5', 'TCT6'),
        },
        'dn': {
            'assets': ['DN', 'C1'],
            'description': 'Raw digital numbers',
            'toa': True,
            'startdate': _lt5_startdate,
            'latency': 1,
            'bands': [{'name': n, 'units': 'W/m^2/sr/um'} for n in __visible_bands_union],
        },
        'volref': {
            'assets': ['DN', 'C1'],
            'description': 'Volumetric water reflectance - valid for water only',
            'arguments': [__toastring],
            'startdate': _lt5_startdate,
            'latency': 1,
            # reflectance is unitless therefore volref should be unitless
            'bands': unitless_bands(*__visible_bands_union),
        },
        'wtemp': {
            'assets': ['DN', 'C1'],
            'description': 'Water temperature (atmospherically correct) - valid for water only',
            # It's not really TOA, but the product code will take care of atm correction itself
            'toa': True,
            'startdate': _lt5_startdate,
            'latency': 1,
            'bands': [{'name': n, 'units': 'degree Kelvin'} for n in ['LWIR', 'LWIR2']],
        },
        'bqashadow': {
            'assets': ['DN', 'C1'],
            'description': 'LC8 QA + Shadow Smear',
            'arguments': [
                'X: erosion kernel diameter in pixels (default: 5)',
                'Y: dilation kernel diameter in pixels (default: 10)',
                'Z: cloud height in meters (default: 4000)'
            ],
            'nargs': '*',
            'toa': True,
            'startdate': _lc8_startdate,
            'latency': 1,
            'bands': unitless_bands('bqashadow'),
        },
        #'Indices': {
        'bi': {
            'assets': ['DN', 'C1'],
            'description': 'Brightness Index',
            'arguments': [__toastring],
            'startdate': _lt5_startdate,
            'latency': 1,
            'bands': unitless_bands('bi'),
        },
        'evi': {
            'assets': ['DN', 'C1'],
            'description': 'Enhanced Vegetation Index',
            'arguments': [__toastring],
            'startdate': _lt5_startdate,
            'latency': 1,
            'bands': unitless_bands('evi'),
        },
        'lswi': {
            'assets': ['DN', 'C1'],
            'description': 'Land Surface Water Index',
            'arguments': [__toastring],
            'startdate': _lt5_startdate,
            'latency': 1,
            'bands': unitless_bands('lswi'),
        },
        'msavi2': {
            'assets': ['DN', 'C1'],
            'description': 'Modified Soil-Adjusted Vegetation Index (revised)',
            'arguments': [__toastring],
            'startdate': _lt5_startdate,
            'latency': 1,
            'bands': unitless_bands('msavi2'),
        },
        'ndsi': {
            'assets': ['DN', 'C1'],
            'description': 'Normalized Difference Snow Index',
            'arguments': [__toastring],
            'startdate': _lt5_startdate,
            'latency': 1,
            'bands': unitless_bands('ndsi'),
        },
        'ndvi': {
            'assets': ['DN', 'C1'],
            'description': 'Normalized Difference Vegetation Index',
            'arguments': [__toastring],
            'startdate': _lt5_startdate,
            'latency': 1,
            'bands': unitless_bands('ndvi'),
        },
        'ndwi': {
            'assets': ['DN', 'C1'],
            'description': 'Normalized Difference Water Index',
            'arguments': [__toastring],
            'startdate': _lt5_startdate,
            'latency': 1,
            'bands': unitless_bands('ndwi'),
        },
        'satvi': {
            'assets': ['DN', 'C1'],
            'description': 'Soil-Adjusted Total Vegetation Index',
            'arguments': [__toastring],
            'startdate': _lt5_startdate,
            'latency': 1,
            'bands': unitless_bands('satvi'),
        },
        'vari': {
            'assets': ['DN', 'C1'],
            'description': 'Visible Atmospherically Resistant Index',
            'arguments': [__toastring],
            'startdate': _lt5_startdate,
            'latency': 1,
            'bands': unitless_bands('vari'),
        },
        #'Tillage Indices': {
        'ndti': {
            'assets': ['DN', 'C1'],
            'description': 'Normalized Difference Tillage Index',
            'arguments': [__toastring],
            'startdate': _lt5_startdate,
            'latency': 1,
            'bands': unitless_bands('ndti'),
        },
        'crc': {
            'assets': ['DN', 'C1'],
            'description': 'Crop Residue Cover',
            'arguments': [__toastring],
            'startdate': _lt5_startdate,
            'latency': 1,
            'bands': unitless_bands('crc'),
        },
        'sti': {
            'assets': ['DN', 'C1'],
            'description': 'Standard Tillage Index',
            'arguments': [__toastring],
            'startdate': _lt5_startdate,
            'latency': 1,
            'bands': unitless_bands('sti'),
        },
        'isti': {
            'assets': ['DN', 'C1'],
            'description': 'Inverse Standard Tillage Index',
            'arguments': [__toastring],
            'startdate': _lt5_startdate,
            'latency': 1,
            'bands': unitless_bands('isti'),
        },
        # NEW!!!
        'ndvi8sr': {
            'assets': ['SR'],
            'description': 'Normalized Difference Vegetation from LC8SR',
            'startdate': _lc8_startdate,
            'latency': 1,
            'bands': unitless_bands('ndvi8sr'),
        },
        'landmask': {
            'assets': ['SR'],
            'description': 'Land mask from LC8SR',
            'startdate': _lc8_startdate,
            'latency': 1,
            'bands': unitless_bands('landmask'),
        },
    }

    gips.atmosphere.add_acolite_product_dicts(_products, 'DN', 'C1')

    for pname, pdict in _products.items():
        if 'C1' in pdict['assets']:
            pdict['assets'].append('C1S3')

    for product, product_info in _products.iteritems():
        product_info['startdate'] = min(
            [landsatAsset._assets[asset]['startdate']
                for asset in product_info['assets']]
        )

        if 'C1' in product_info['assets']:
            product_info['latency'] = landsatAsset._assets['C1']['latency']
        else:
            product_info['latency'] = float("inf")

    def _process_indices(self, image, metadata, sensor, indices, coreg_shift=None):
        """Process the given indices and add their files to the inventory.

        Image is a GeoImage suitable for generating the indices.
        Metadata is passed in to the gippy Indices() call.  Sensor is
        used to generate index filenames and saving info about the
        product to self. Indices is a dict of desired keys; keys and
        values are the same as requested products in process(). Coreg_shift
        is a dict with keys `x` and `y` used to make affine
        transformation for `-coreg` products.
        """
        gippy_input = {} # map prod types to temp output filenames for feeding to gippy
        tempfps_to_ptypes = {} # map temp output filenames to prod types, for AddFile
        for prod_type, pt_split in indices.items():
            temp_fp = self.temp_product_filename(sensor, prod_type)
            gippy_input[pt_split[0]] = temp_fp
            tempfps_to_ptypes[temp_fp] = prod_type

        prodout = Indices(image, gippy_input, metadata)

        if coreg_shift:
            for key, val in prodout.iteritems():
                self._time_report("coregistering index")
                img = gippy.GeoImage(val, True)
                affine = img.Affine()
                affine[0] += coreg_shift.get('x', 0.0)
                affine[3] += coreg_shift.get('y', 0.0)
                img.SetAffine(affine)
                img.Process()
                img = None

        for temp_fp in prodout.values():
            archived_fp = self.archive_temp_path(temp_fp)
            self.AddFile(sensor, tempfps_to_ptypes[temp_fp], archived_fp)

    @Data.proc_temp_dir_manager
    def process(self, products=None, overwrite=False, **kwargs):
        """ Make sure all products have been processed """
        products = super(landsatData, self).process(products, overwrite, **kwargs)
        if len(products) == 0:
            verbose_out("Skipping processing; no products requested.", 5)
            return
        if len(self.assets) == 0:
            verbose_out("Skipping processing; no assets found.", 5)
            return

        start = datetime.now()

        if set(self.assets.keys()) == set(['C1', 'DN']):
            if 'C1' in self.assets: # prefer C1
                asset = 'C1'
            elif 'DN' in self.assets:
                asset = 'DN'
            else:
                raise ValueError(
                    'No valid asset found for C1 nor DN for {} {}'.format(
                        self.basename))
        else:
            if len(self.assets) > 1:
                # TODO document the reason why not
                raise ValueError("Cannot create products from"
                                 " this combination of assets:  {}".format(assets))
            asset = self.assets.keys()[0]

        # TODO: De-hack this
        # Better approach, but needs some thought, is to loop over assets
        # Ian, you are right. I just don't have enough time to do it.

        if asset == 'SR':

            datafiles = self.assets['SR'].datafiles()

            imgpaths = dict()

            for datafile in datafiles:

                key = datafile.partition('_')[2].split('.')[0]
                path = os.path.join('/vsitar/' + self.assets['SR'].filename, datafile)

                imgpaths[key] = path

            # print imgpaths

            sensor = 'LC8SR'

            for key, val in products.requested.items():
                fname = self.temp_product_filename(sensor, key)

                if val[0] == "ndvi8sr":
                    img = gippy.GeoImage([imgpaths['sr_band4'], imgpaths['sr_band5']])

                    missing = float(img[0].NoDataValue())

                    red = img[0].Read().astype('float32')
                    nir = img[1].Read().astype('float32')

                    wvalid = numpy.where((red != missing) & (nir != missing) & (red + nir != 0.0))

                    red[wvalid] *= 1.E-4
                    nir[wvalid] *= 1.E-4

                    # TODO: change this so that these pixels become missing
                    red[(red != missing) & (red < 0.0)] = 0.0
                    red[red > 1.0] = 1.0
                    nir[(nir != missing) & (nir < 0.0)] = 0.0
                    nir[nir > 1.0] = 1.0

                    ndvi = missing + numpy.zeros_like(red)
                    ndvi[wvalid] = ((nir[wvalid] - red[wvalid]) /
                                    (nir[wvalid] + red[wvalid]))

                    verbose_out("writing " + fname, 2)
                    imgout = gippy.GeoImage(fname, img, gippy.GDT_Float32, 1)
                    imgout.SetNoData(-9999.)
                    imgout.SetOffset(0.0)
                    imgout.SetGain(1.0)
                    imgout.SetBandName('NDVI', 1)
                    imgout[0].Write(ndvi)

                if val[0] == "landmask":
                    img = gippy.GeoImage([imgpaths['cfmask'], imgpaths['cfmask_conf']])

                    cfmask = img[0].Read()
                    # array([  0,   1,   2,   3,   4, 255], dtype=uint8)
                    # 0 means clear! but I want 1 to mean clear

                    cfmask[cfmask > 0] = 2
                    cfmask[cfmask == 0] = 1
                    cfmask[cfmask == 2] = 0

                    verbose_out("writing " + fname, 2)
                    imgout = gippy.GeoImage(fname, img, gippy.GDT_Byte, 1)
                    imgout.SetBandName('Land mask', 1)
                    imgout[0].Write(cfmask)

                archive_fp = self.archive_temp_path(fname)
                self.AddFile(sensor, key, archive_fp)

        elif asset in ('DN', 'C1', 'C1S3'):
            # This block contains everything that existed in the first generation Landsat driver

            # Add the sensor for this date to the basename
            self.basename = self.basename + '_' + self.sensors[asset]

            # Read the assets
            with utils.error_handler('Error reading ' + basename(self.assets[asset].filename)):
                img = self._readraw(asset)

            meta = self.assets[asset].meta['bands']
            visbands = self.assets[asset].visbands
            lwbands = self.assets[asset].lwbands
            md = self.meta_dict()

            product_is_coreg = [(v and 'coreg' in v) for v in products.requested.values()]
            coreg = all(product_is_coreg)
            if not coreg and any(product_is_coreg):
                # Disallow coreg and non-coreg products in same processing
                # call both to avoid having to check each if each product
                # needs to be shifted as well as a hint to users who will
                # likely only do this as an accident anyway.
                raise ValueError("Mixing coreg and non-coreg products is not allowed")

            if coreg:

                # If possible, use AROP 'ortho' command to co-register this landsat scene
                # against a reference Sentinel2 scene. When AROP is successful it creates
                # a text file with parameters in it that is needed to apply an offset.
                # That text file will get reused if it exists. Otherwise, we will attempt
                # to create a new one. This might fail because it cannot find a S2 scene
                # within a specified window; in this case simply use the Landsat data as
                # it is. This might also fail for mathematical reasons, in which case
                # do still create a product? Note S2 is a new sensor so for most years
                # the expected situation is not finding matching scene.

                # TODO: call fetch on the landsat scene boundary, thus eliminating the
                # case where S2 exists but is not found by GIPS.

                # TODO: question: why are we using glob here?
                if not glob.glob(os.path.join(self.path, "*coreg_args.txt")):
                    with utils.error_handler('Problem with running AROP'):
                        with utils.make_temp_dir() as tmpdir:
                            try:
                                s2_export = self.sentinel2_coreg_export(tmpdir)
                                self.run_arop(s2_export)
                            except NoSentinelError:
                                # fall through and use the image unshifted
                                pass
                            except CantAlignError:
                                # fall through and use the image unshifted
                                pass

                try:
                    coreg_xshift, coreg_yshift = self.parse_coreg_coefficients()
                    md['COREG_STATUS'] = 'AROP'
                except IOError:
                    coreg_xshift, coreg_yshift = (0.0, 0.0)
                    md['COREG_STATUS'] = 'FALLBACK'

            # running atmosphere if any products require it
            toa = True
            for val in products.requested.values():
                toa = toa and (self._products[val[0]].get('toa', False) or 'toa' in val)
            if not toa:
                start = datetime.now()

                if not settings().REPOS[self.Repository.name.lower()]['6S']:
                    raise Exception('6S is required for atmospheric correction')
                with utils.error_handler('Problem running 6S atmospheric model'):
                    wvlens = [(meta[b]['wvlen1'], meta[b]['wvlen2']) for b in visbands]
                    geo = self.metadata['geometry']
                    atm6s = SIXS(visbands, wvlens, geo, self.metadata['datetime'],
                                 sensor=self.sensor_set[0])
                    md["AOD Source"] = str(atm6s.aod[0])
                    md["AOD Value"] = str(atm6s.aod[1])

            # Break down by group
            groups = products.groups()
            # ^--- has the info about what products the user requested

            # create non-atmospherically corrected apparent reflectance and temperature image
            reflimg = gippy.GeoImage(img)
            theta = numpy.pi * self.metadata['geometry']['solarzenith'] / 180.0
            sundist = (1.0 - 0.016728 * numpy.cos(numpy.pi * 0.9856 * (float(self.day) - 4.0) / 180.0))
            for col in self.assets[asset].visbands:
                reflimg[col] = img[col] * (1.0 /
                        ((meta[col]['E'] * numpy.cos(theta)) / (numpy.pi * sundist * sundist)))
            for col in self.assets[asset].lwbands:
                reflimg[col] = (((img[col].pow(-1)) * meta[col]['K1'] + 1).log().pow(-1)
                        ) * meta[col]['K2'] - 273.15

            # This is landsat, so always just one sensor for a given date
            sensor = self.sensors[asset]

            # Process standard products (this is in the 'DN' block)
            for key, val in groups['Standard'].items():
                start = datetime.now()
                # TODO - update if no atmos desired for others
                toa = self._products[val[0]].get('toa', False) or 'toa' in val
                # Create product
                with utils.error_handler(
                        'Error creating product {} for {}'
                        .format(key, basename(self.assets[asset].filename)),
                        continuable=True):
                    fname = self.temp_product_filename(sensor, key)
                    if val[0] == 'acca':
                        s_azim = self.metadata['geometry']['solarazimuth']
                        s_elev = 90 - self.metadata['geometry']['solarzenith']
                        erosion, dilation, cloudheight = 5, 10, 4000
                        if len(val) >= 4:
                            erosion, dilation, cloudheight = [int(v) for v in val[1:4]]
                        resset = set(
                            [(reflimg[band].Resolution().x(),
                              reflimg[band].Resolution().y())
                             for band in (self.assets[asset].visbands +
                                          self.assets[asset].lwbands)]
                        )
                        if len(resset) > 1:
                            raise Exception(
                                'ACCA requires all bands to have the same '
                                'spatial resolution.  Found:\n\t' + str(resset)
                            )
                        imgout = ACCA(reflimg, fname, s_elev, s_azim, erosion, dilation, cloudheight)
                    elif val[0] == 'fmask':
                        tolerance, dilation = 3, 5
                        if len(val) >= 3:
                            tolerance, dilation = [int(v) for v in val[1:3]]
                        imgout = Fmask(reflimg, fname, tolerance, dilation)

                    elif val[0] == 'cloudmask':
                        qaimg = self._readqa(asset)
                        npqa = qaimg.Read()  # read image file into numpy array
                        # https://landsat.usgs.gov/collectionqualityband
                        # cloudmaskmask = (cloud and (cc_med or cc_high)) or csc_med or csc_high
                        # cloud iff bit 4
                        # (cc_med or cc_high) iff bit 6
                        # (csc_med or csc_high) iff bit 8

                        # GIPPY 1.0 note: rewrite this whole product after
                        # adding get_bit method to GeoRaster

                        def get_bit(np_array, i):
                            """Return an array with the ith bit extracted from each cell."""
                            return (np_array >> i) & 0b1

                        np_cloudmask = numpy.logical_not(
                            get_bit(npqa, 4) &
                            get_bit(npqa, 6) |
                            get_bit(npqa, 8)
                        )

                        erosion_width = 10
                        elem = numpy.ones((erosion_width,) * 2, dtype='uint8')
                        np_cloudmask_eroded = binary_erosion(
                            np_cloudmask, structure=elem,
                        ).astype('uint8')
                        np_cloudmask_eroded *= (npqa != 1)
                        #

                        imgout = gippy.GeoImage(fname, img, gippy.GDT_Byte, 1)
                        verbose_out("writing " + fname, 2)
                        imgout.SetBandName(
                            self._products[val[0]]['bands'][0]['name'], 1
                        )
                        imgout.SetMeta('GIPS_LANDSAT_VERSION', self.version)
                        imgout.SetMeta('GIPS_C1_ERODED_PIXELS', str(erosion_width))

                        ####################
                        # GIPPY1.0 note: replace this block with
                        # imgout[0].set_nodata(0.)
                        # imout[0].write_raw(np_cloudmask_eroded)
                        imgout[0].Write(
                            np_cloudmask_eroded
                        )
                        imgout = None
                        imgout = gippy.GeoImage(fname, True)
                        imgout[0].SetNoData(0.)
                        ####################
                    elif val[0] == 'rad':
                        imgout = gippy.GeoImage(fname, img, gippy.GDT_Int16, len(visbands))
                        for i in range(0, imgout.NumBands()):
                            imgout.SetBandName(visbands[i], i + 1)
                        imgout.SetNoData(-32768)
                        imgout.SetGain(0.1)
                        if toa:
                            for col in visbands:
                                img[col].Process(imgout[col])
                        else:
                            for col in visbands:
                                ((img[col] - atm6s.results[col][1]) / atm6s.results[col][0]
                                        ).Process(imgout[col])
                        # Mask out any pixel for which any band is nodata
                        #imgout.ApplyMask(img.DataMask())
                    elif val[0] == 'ref':
                        imgout = gippy.GeoImage(fname, img, gippy.GDT_Int16, len(visbands))
                        for i in range(0, imgout.NumBands()):
                            imgout.SetBandName(visbands[i], i + 1)
                        imgout.SetNoData(-32768)
                        imgout.SetGain(0.0001)
                        if toa:
                            for c in visbands:
                                reflimg[c].Process(imgout[c])
                        else:
                            for c in visbands:
                                (((img[c] - atm6s.results[c][1]) / atm6s.results[c][0])
                                        * (1.0 / atm6s.results[c][2])).Process(imgout[c])
                        # Mask out any pixel for which any band is nodata
                        #imgout.ApplyMask(img.DataMask())
                    elif val[0] == 'tcap':
                        tmpimg = gippy.GeoImage(reflimg)
                        tmpimg.PruneBands(['BLUE', 'GREEN', 'RED', 'NIR', 'SWIR1', 'SWIR2'])
                        arr = numpy.array(self.Asset._sensors[self.sensor_set[0]]['tcap']).astype('float32')
                        imgout = LinearTransform(tmpimg, fname, arr)
                        imgout.SetMeta('AREA_OR_POINT', 'Point')
                        outbands = ['Brightness', 'Greenness', 'Wetness', 'TCT4', 'TCT5', 'TCT6']
                        for i in range(0, imgout.NumBands()):
                            imgout.SetBandName(outbands[i], i + 1)
                    elif val[0] == 'temp':
                        imgout = gippy.GeoImage(fname, img, gippy.GDT_Int16, len(lwbands))
                        for i in range(0, imgout.NumBands()):
                            imgout.SetBandName(lwbands[i], i + 1)
                        imgout.SetNoData(-32768)
                        imgout.SetGain(0.1)
                        [reflimg[col].Process(imgout[col]) for col in lwbands]
                    elif val[0] == 'dn':
                        rawimg = self._readraw(asset)
                        rawimg.SetGain(1.0)
                        rawimg.SetOffset(0.0)
                        imgout = rawimg.Process(fname)
                        rawimg = None
                    elif val[0] == 'volref':
                        bands = deepcopy(visbands)
                        bands.remove("SWIR1")
                        imgout = gippy.GeoImage(fname, reflimg, gippy.GDT_Int16, len(bands))
                        [imgout.SetBandName(band, i + 1) for i, band in enumerate(bands)]
                        imgout.SetNoData(-32768)
                        imgout.SetGain(0.0001)
                        r = 0.54    # Water-air reflection
                        p = 0.03    # Internal Fresnel reflectance
                        pp = 0.54   # Water-air Fresnel reflectance
                        n = 1.34    # Refractive index of water
                        Q = 1.0     # Downwelled irradiance / upwelled radiance
                        A = ((1 - p) * (1 - pp)) / (n * n)
                        srband = reflimg['SWIR1'].Read()
                        nodatainds = srband == reflimg['SWIR1'].NoDataValue()
                        for band in bands:
                            bimg = reflimg[band].Read()
                            diffimg = bimg - srband
                            diffimg = diffimg / (A + r * Q * diffimg)
                            diffimg[bimg == reflimg[band].NoDataValue()] = imgout[band].NoDataValue()
                            diffimg[nodatainds] = imgout[band].NoDataValue()
                            imgout[band].Write(diffimg)
                    elif val[0] == 'wtemp':
                        raise NotImplementedError('See https://gitlab.com/appliedgeosolutions/gips/issues/155')
                        imgout = gippy.GeoImage(fname, img, gippy.GDT_Int16, len(lwbands))
                        [imgout.SetBandName(lwbands[i], i + 1) for i in range(0, imgout.NumBands())]
                        imgout.SetNoData(-32768)
                        imgout.SetGain(0.1)
                        tmpimg = gippy.GeoImage(img)
                        for col in lwbands:
                            band = tmpimg[col]
                            m = meta[col]
                            lat = self.metadata['geometry']['lat']
                            lon = self.metadata['geometry']['lon']
                            dt = self.metadata['datetime']
                            atmos = MODTRAN(m['bandnum'], m['wvlen1'], m['wvlen2'], dt, lat, lon, True)
                            e = 0.95
                            band = (tmpimg[col] - (atmos.output[1] + (1 - e) * atmos.output[2])
                                    ) / (atmos.output[0] * e)
                            band = (((band.pow(-1)) * meta[col]['K1'] + 1).log().pow(-1)
                                    ) * meta[col]['K2'] - 273.15
                            band.Process(imgout[col])

                    elif val[0] == 'bqashadow':
                        if 'LC8' not in self.sensor_set:
                            continue
                        imgout = gippy.GeoImage(fname, img, gippy.GDT_UInt16, 1)
                        imgout[0].SetNoData(0)
                        qaimg = self._readqa(asset)
                        qadata = qaimg.Read()
                        fill = binmask(qadata, 1)
                        dropped = binmask(qadata, 2)
                        terrain = binmask(qadata, 3)
                        cirrus = binmask(qadata, 14)
                        othercloud = binmask(qadata, 16)
                        cloud = (cirrus + othercloud) + 2 * (fill + dropped + terrain)
                        abfn = fname + '-intermediate'
                        abimg = gippy.GeoImage(abfn, img, gippy.GDT_UInt16, 1)
                        abimg[0].SetNoData(2)
                        abimg[0].Write(cloud.astype(numpy.uint16))
                        abimg.Process()
                        abimg = None
                        abimg = gippy.GeoImage(abfn + '.tif')

                        s_azim = self.metadata['geometry']['solarazimuth']
                        s_elev = 90 - self.metadata['geometry']['solarzenith']
                        erosion, dilation, cloudheight = 5, 10, 4000
                        if len(val) >= 4:
                            erosion, dilation, cloudheight = [int(v) for v in val[1:4]]
                        imgout = AddShadowMask(
                            abimg, imgout, 0, s_elev, s_azim, erosion,
                            dilation, cloudheight, {'notes': 'dev-version'}
                        )
                        imgout.Process()
                        abimg = None
                        os.remove(abfn + '.tif')

                    fname = imgout.Filename()
                    imgout.SetMeta(md)

                    if coreg:
                        self._time_report("Setting affine of product")
                        affine = imgout.Affine()
                        affine[0] += coreg_xshift
                        affine[3] += coreg_yshift
                        imgout.SetAffine(affine)
                        imgout.Process()

                    imgout = None
                    archive_fp = self.archive_temp_path(fname)
                    self.AddFile(sensor, key, archive_fp)
                    product_finished_msg = ' -> {}: processed in {}'.format(
                            os.path.basename(archive_fp), datetime.now() - start)
                    utils.verbose_out(product_finished_msg, level=2)

            # Process Indices (this is in the 'DN' block)
            indices0 = dict(groups['Index'], **groups['Tillage'])
            if len(indices0) > 0:
                start = datetime.now()
                indices = {}
                indices_toa = {}
                for key, val in indices0.items():
                    if 'toa' in val:
                        indices_toa[key] = val
                    else:
                        indices[key] = val

                coreg_shift = {}

                if coreg:
                    coreg_shift['x'] = coreg_xshift
                    coreg_shift['y'] = coreg_yshift

                # Run TOA
                if len(indices_toa) > 0:
                    self._process_indices(reflimg, md, sensor, indices_toa, coreg_shift)

                # Run atmospherically corrected
                if len(indices) > 0:
                    for col in visbands:
                        img[col] = ((img[col] - atm6s.results[col][1]) / atm6s.results[col][0]
                                ) * (1.0 / atm6s.results[col][2])
                    self._process_indices(img, md, sensor, indices, coreg_shift)
                verbose_out(' -> %s: processed %s in %s' % (
                        self.basename, indices0.keys(), datetime.now() - start), 1)
            img = None
            # cleanup scene directory by removing (most) extracted files
            with utils.error_handler('Error removing extracted files', continuable=True):
                if settings().REPOS[self.Repository.name.lower()]['extract']:
                    for bname in self.assets[asset].datafiles():
                        if bname[-7:] != 'MTL.txt':
                            files = glob.glob(os.path.join(self.path, bname) + '*')
                            RemoveFiles(files)
                # TODO only wtemp uses MODTRAN; do the dir removal there?
                modtran_path = os.path.join(self.path, 'modtran')
                if os.path.exists(modtran_path):
                    shutil.rmtree(modtran_path)

            if groups['ACOLITE']:
                start = datetime.now()
                # TEMPDIR FOR PROCESSING
                aco_proc_dir = tempfile.mkdtemp(
                    prefix='aco_proc_',
                    dir=os.path.join(self.Repository.path(), 'stage')
                )
                with utils.error_handler(
                        'Error creating ACOLITE products {} for {}'
                        .format(
                            groups['ACOLITE'].keys(),
                            basename(self.assets[asset].filename)
                        ),
                        continuable=True):
                    # amd is 'meta' (common to all products) and product info dicts
                    amd = {
                        'meta': md.copy()
                    }
                    for p in groups['ACOLITE']:
                        amd[p] = {
                            'fname': os.path.join(
                                self.path, self.basename + '_' + p + '.tif'
                            )
                        }
                        amd[p].update(self._products[p])
                        amd[p].pop('assets')
                    prodout = gips.atmosphere.process_acolite(
                            self.assets[asset], aco_proc_dir, amd)
                    endtime = datetime.now()
                    for k, fn in prodout.items():
                        self.AddFile(sensor, k, fn)
                    verbose_out(
                        ' -> {}: processed {} in {}'
                        .format(self.basename, prodout.keys(), endtime - start),
                        1
                    )
                shutil.rmtree(aco_proc_dir)
                ## end ACOLITE

    def filter(self, pclouds=100, sensors=None, **kwargs):
        """Check if Data object passes filter.

        User can't enter pclouds, but can pass in --sensors.  kwargs
        isn't used.
        """
        if pclouds < 100:
            if not all([a.filter(pclouds) for a in self.assets.values()]):
                return False
        if sensors:
            if type(sensors) is str:
                sensors = [sensors]
            sensors = set(sensors)
            # ideally, the data class would be trimmed by
            if not sensors.intersection(self.sensor_set):
                return False
        return True

    def meta(self, asset_type):
        """Read in Landsat metadata file and return it as a dict.

         Also saves it to self.metadata."""
        # test if metadata already read in, if so, return
        if hasattr(self, 'metadata'):
            return self.metadata

        asset_obj = self.assets[asset_type]
        c1s3_content = asset_obj.load_c1s3_json()
        if c1s3_content:
            text = requests.get(c1s3_content['mtl']).text
            qafn = c1s3_content['qa-band'].encode('ascii', 'ignore')
        else:
            datafiles = asset_obj.datafiles()
            # save for later; defaults to None
            qafn = next((f for f in datafiles if '_BQA.TIF' in f), None)
            # locate MTL file and save it to disk if it isn't saved already
            mtlfilename = next(f for f in datafiles if 'MTL.txt' in f)
            if os.path.exists(mtlfilename) and os.stat(mtlfilename).st_size:
                os.remove(mtlfilename)
            if not os.path.exists(mtlfilename):
                mtlfilename = asset_obj.extract([mtlfilename])[0]
            # Read MTL file
            with utils.error_handler(
                            'Error reading metadata file ' + mtlfilename):
                text = open(mtlfilename, 'r').read()
            if len(text) < 10:
                raise IOError('MTL file is too short. {}'.format(mtlfilename))

        sensor = asset_obj.sensor
        smeta = asset_obj._sensors[sensor]

        # Process MTL text - replace old metadata tags with new
        # NOTE This is not comprehensive, there may be others
        text = text.replace('ACQUISITION_DATE', 'DATE_ACQUIRED')
        text = text.replace('SCENE_CENTER_SCAN_TIME', 'SCENE_CENTER_TIME')

        for (ob, nb) in zip(smeta['oldbands'], smeta['bands']):
            text = re.sub(r'\WLMIN_BAND' + ob, 'RADIANCE_MINIMUM_BAND_' + nb, text)
            text = re.sub(r'\WLMAX_BAND' + ob, 'RADIANCE_MAXIMUM_BAND_' + nb, text)
            text = re.sub(r'\WQCALMIN_BAND' + ob, 'QUANTIZE_CAL_MIN_BAND_' + nb, text)
            text = re.sub(r'\WQCALMAX_BAND' + ob, 'QUANTIZE_CAL_MAX_BAND_' + nb, text)
            text = re.sub(r'\WBAND' + ob + '_FILE_NAME', 'FILE_NAME_BAND_' + nb, text)
        for l in ('LAT', 'LON', 'MAPX', 'MAPY'):
            for c in ('UL', 'UR', 'LL', 'LR'):
                text = text.replace('PRODUCT_' + c + '_CORNER_' + l, 'CORNER_' + c + '_' + l + '_PRODUCT')
        text = text.replace('\x00', '')
        # Remove junk
        lines = text.split('\n')
        mtl = dict()
        for l in lines:
            meta = l.replace('\"', "").strip().split('=')
            if len(meta) > 1:
                key = meta[0].strip()
                item = meta[1].strip()
                if key != "GROUP" and key != "END_GROUP":
                    mtl[key] = item

        # Extract useful metadata
        lats = (float(mtl['CORNER_UL_LAT_PRODUCT']), float(mtl['CORNER_UR_LAT_PRODUCT']),
                float(mtl['CORNER_LL_LAT_PRODUCT']), float(mtl['CORNER_LR_LAT_PRODUCT']))
        lons = (float(mtl['CORNER_UL_LON_PRODUCT']), float(mtl['CORNER_UR_LON_PRODUCT']),
                float(mtl['CORNER_LL_LON_PRODUCT']), float(mtl['CORNER_LR_LON_PRODUCT']))
        lat = (min(lats) + max(lats)) / 2.0
        lon = (min(lons) + max(lons)) / 2.0
        dt = datetime.strptime(mtl['DATE_ACQUIRED'] + ' ' + mtl['SCENE_CENTER_TIME'][:-2], '%Y-%m-%d %H:%M:%S.%f')
        clouds = 0.0
        with utils.error_handler('Error reading CLOUD_COVER metadata', continuable=True):
            # CLOUD_COVER isn't trusted for unknown reasons; previously errors were silenced, but
            # now maybe explicit error reports will reveal something.
            clouds = float(mtl['CLOUD_COVER'])

        filenames = []
        gain = []
        offset = []
        dynrange = []
        for i, b in enumerate(smeta['bands']):
            minval = int(float(mtl['QUANTIZE_CAL_MIN_BAND_' + b]))
            maxval = int(float(mtl['QUANTIZE_CAL_MAX_BAND_' + b]))
            minrad = float(mtl['RADIANCE_MINIMUM_BAND_' + b])
            maxrad = float(mtl['RADIANCE_MAXIMUM_BAND_' + b])
            gain.append((maxrad - minrad) / (maxval - minval))
            offset.append(minrad)
            dynrange.append((minval, maxval))
            filenames.append(mtl['FILE_NAME_BAND_' + b].strip('\"'))

        _geometry = {
            'solarzenith': (90.0 - float(mtl['SUN_ELEVATION'])),
            'solarazimuth': float(mtl['SUN_AZIMUTH']),
            'zenith': 0.0,
            'azimuth': 180.0,
            'lat': lat,
            'lon': lon,
        }

        self.metadata = {
            'filenames': filenames,
            'gain': gain,
            'offset': offset,
            'dynrange': dynrange,
            'geometry': _geometry,
            'datetime': dt,
            'clouds': clouds,
            'qafilename': qafn,
        }
        #self.metadata.update(smeta)
        return self.metadata

    @classmethod
    def meta_dict(cls):
        meta = super(landsatData, cls).meta_dict()
        meta['GIPS-landsat Version'] = cls.version
        return meta

    def _readqa(self, asset_type):
        md = self.meta(asset_type)
        if asset_type == 'C1S3':
            return gippy.GeoImage(md['qafilename'])
        if settings().REPOS[self.Repository.name.lower()]['extract']:
            # Extract files
            qadatafile = self.assets[asset_type].extract([md['qafilename']])
        else:
            # Use tar.gz directly using GDAL's virtual filesystem
            qadatafile = os.path.join(
                    '/vsitar/' + self.assets[asset_type].filename,
                    md['qafilename'])
        qaimg = gippy.GeoImage(qadatafile)
        return qaimg

    def _readraw(self, asset_type):
        """ Read in Landsat bands using original tar.gz file """
        start = datetime.now()
        asset_obj = self.assets[asset_type]

        md = self.meta(asset_type)

        data_src = self.Repository.get_setting('source')
        s3_mode = (data_src, asset_type) == ('s3', 'C1S3')
        if s3_mode:
            asset_json = asset_obj.load_c1s3_json()
            # json module insists on returning unicode, which gippy no likey
            ascii_paths = [p.encode('ascii','ignore')
                           for p in asset_json['30m-bands']]
            image = gippy.GeoImage(ascii_paths)
        else:
            if settings().REPOS[self.Repository.name.lower()]['extract']:
                # Extract all files
                datafiles = asset_obj.extract(md['filenames'])
            else:
                # Use tar.gz directly using GDAL's virtual filesystem
                datafiles = [os.path.join('/vsitar/' + asset_obj.filename, f)
                        for f in md['filenames']]
            image = gippy.GeoImage(datafiles)

        image.SetNoData(0)

        # TODO - set appropriate metadata
        #for key,val in meta.iteritems():
        #    image.SetMeta(key,str(val))

        # Geometry used for calculating incident irradiance
        # colors = self.assets['DN']._sensors[self.sensor_set[0]]['colors']

        sensor = asset_obj.sensor
        colors = asset_obj._sensors[sensor]['colors']

        for bi in range(0, len(md['filenames'])):
            image.SetBandName(colors[bi], bi + 1)
            # need to do this or can we index correctly?
            band = image[bi]
            gain = md['gain'][bi]
            band.SetGain(gain)
            band.SetOffset(md['offset'][bi])
            dynrange = md['dynrange'][bi]
            # #band.SetDynamicRange(dynrange[0], dynrange[1])
            # dynrange[0] was used internally to for conversion to radiance
            # from DN in GeoRaster.Read:
            #   img = Gain() * (img-_minDC) + Offset();  # (1)
            # and with the removal of _minDC and _maxDC it is now:
            #   img = Gain() * img + Offset();           # (2)
            # And 1 can be re-written as:
            #   img = Gain() * img - Gain() *
            #                       _minDC + Offset();   # (3)
            #       = Gain() * img + Offset
            #                      - _min * Gain() ;     # (4)
            # So, since the gippy now has line (2), we can add
            # the final term of (4) [as below] to keep that functionality.
            image[bi] = band - dynrange[0] * gain
            # I verified this by example.  With old gippy.GeoRaster:
            #     In [8]: a.min()
            #     Out[8]: -64.927711
            # with new version.
            #     In [20]: ascale.min() - 1*0.01298554277169103
            #     Out[20]: -64.927711800095906

        verbose_out('%s: read in %s' % (image.Basename(), datetime.now() - start), 2)
        return image

    def sentinel2_coreg_export(self, tmpdir):
        """
        Grabs closest (temporally) sentinel2 tiles and stitches them together
        to match this landsat tile's footprint.

        tmpdir is a directory name
        """
        from gips.data.sentinel2 import sentinel2Asset, sentinel2Data
        landsat_shp = landsatRepository.get_setting('tiles')
        spatial_extent = SpatialExtent.factory(sentinel2Data, site=landsat_shp, where="pr = '{}'".format(self.id), pcov=33.0)[0]
        fetch = False

        # If there is no available sentinel2 scene on that day, search before and after
        # until one is found.
        delta = timedelta(1)

        if self.date < sentinel2Asset._assets['L1C']['startdate']:
            date_found = starting_date = date(2017, self.date.month, self.date.day)
        else:
            date_found = starting_date = self.date

        temporal_extent = TemporalExtent(starting_date.strftime("%Y-%j"))
        self._time_report("querying for most recent sentinel2 images")

        # TODO: DRY the following statement which is repeated 3 times here
        inventory = DataInventory(sentinel2Data, spatial_extent, temporal_extent, fetch=fetch, pclouds=33)

        while len(inventory) == 0:
            if delta > timedelta(90):
                raise NoSentinelError("No sentinel2 data could be found within +/-90 days")

            temporal_extent = TemporalExtent((starting_date + delta).strftime("%Y-%j"))
            inventory = DataInventory(sentinel2Data, spatial_extent, temporal_extent, fetch=fetch, pclouds=33)

            if len(inventory) != 0:
                date_found = starting_date + delta
                break

            temporal_extent = TemporalExtent((starting_date - delta).strftime("%Y-%j"))
            inventory = DataInventory(sentinel2Data, spatial_extent, temporal_extent, fetch=fetch, pclouds=33)

            date_found = starting_date - delta
            delta += timedelta(1)

        geo_images = []
        tiles = inventory[date_found].tiles.keys()
        for tile in tiles:
            asset = inventory[date_found][tile].assets['L1C']
            band_8 = [f for f in asset.datafiles() if f.endswith('B08.jp2')]
            asset.extract(band_8, tmpdir)
            geo_images.append(os.path.join(tmpdir, band_8[0]))

        self._time_report("merge sentinel images to bin")
        merge_args = ["gdal_merge.py", "-o", tmpdir + "/sentinel_mosaic.bin", "-of", "ENVI", "-a_nodata", "0"]
        # only use images that are in the same proj as landsat tile
        merge_args.extend([i for i in geo_images if basename(i)[1:3] == self.utm_zone()])
        subprocess.call(merge_args)

        self._time_report("done with s2 export")
        return tmpdir + '/sentinel_mosaic.bin'

    def run_arop(self, base_band_filename):
        """
        Runs AROP's `ortho` program.

        base_band_filename is the filename of the sentinel2 image you want
        to warp to
        """
        warp_tile = self.id
        warp_date = self.date

        with utils.make_temp_dir() as tmpdir:
            warp_data = landsatData(warp_tile, warp_date, "%Y%j")
            warp_band_filenames = [f for f in warp_data.assets['C1'].datafiles() if f.endswith("B5.TIF")]
            warp_data.assets['C1'].extract(filenames=warp_band_filenames, path=tmpdir)

            warp_bands_bin = []
            for band in warp_band_filenames:
                band_bin = basename(band) + '.bin'
                cmd = ["gdal_translate", "-of", "ENVI",
                       os.path.join(tmpdir, band),
                       os.path.join(tmpdir, band_bin)]
                subprocess.call(args=cmd, cwd=tmpdir)
                warp_bands_bin.append(band_bin)

            # make parameter file
            with open(os.path.join(os.path.dirname(__file__), 'input_file_tmp.inp'), 'r') as input_template:
                template = input_template.read()

            base_band_img = gippy.GeoImage(base_band_filename)
            warp_base_band_filename = [f for f in warp_bands_bin if f.endswith("B5.bin")][0]
            warp_base_band_img = gippy.GeoImage(os.path.join(tmpdir, warp_base_band_filename))
            base_pixel_size = abs(base_band_img.Resolution().x())
            warp_pixel_size = abs(warp_base_band_img.Resolution().x())
            out_pixel_size = max(base_pixel_size, warp_pixel_size)
            parameters = template.format(
                base_satellite='Sentinel2',
                base_band=base_band_filename,
                base_nsample=base_band_img.XSize(),
                base_nline=base_band_img.YSize(),
                base_pixel_size=base_pixel_size,
                base_upper_left_x=base_band_img.MinXY().x(),
                base_upper_left_y=base_band_img.MaxXY().y(),
                base_utm=self.utm_zone(),
                warp_satellite='Landsat8',
                warp_nbands=len(warp_bands_bin),
                warp_bands=' '.join([os.path.join(tmpdir, band) for band in warp_bands_bin]),
                warp_base_band=os.path.join(tmpdir, warp_base_band_filename),
                warp_data_type=' '.join((['2'] * len(warp_bands_bin))),
                warp_nsample=warp_base_band_img.XSize(),
                warp_nline=warp_base_band_img.YSize(),
                warp_pixel_size=warp_pixel_size,
                warp_upper_left_x=warp_base_band_img.MinXY().x(),
                warp_upper_left_y=warp_base_band_img.MaxXY().y(),
                warp_utm=self.utm_zone(),
                out_bands=' '.join([os.path.join(tmpdir, basename(band) + '_warped.bin') for band in warp_bands_bin]),
                out_base_band=os.path.join(tmpdir, basename(warp_base_band_filename)) + '_warped.bin',
                out_pixel_size=out_pixel_size,
                log_file='{}/cp_log.txt'.format(tmpdir),
            )

            parameter_file = os.path.join(tmpdir, 'parameter_file.inp')
            with open(parameter_file, 'w') as param_file:
                param_file.write(parameters)

            shutil.copyfile(
                os.path.join(os.path.dirname(__file__), 'lndortho.cps_par.ini'),
                os.path.join(tmpdir, 'lndortho.cps_par.ini')
            )

            try:
                # subprocess has a timeout option as of python 3.3
<<<<<<< HEAD
                ORTHO_TIMEOUT = 5 * 60
                returnstatus = subprocess.check_call(["timeout", str(ORTHO_TIMEOUT), "ortho", "-r", parameter_file])
=======
                ORTHO_TIMEOUT = 100
                cmd = ["timeout", str(ORTHO_TIMEOUT),
                       "ortho", "-r", parameter_file]
                returnstatus = subprocess.check_call(args=cmd, cwd=tmpdir)
>>>>>>> 606bb0a0
            except subprocess.CalledProcessError as e:
                raise CantAlignError(repr((warp_tile, warp_date)))

            with open('{}/cp_log.txt'.format(tmpdir), 'r') as log:
                xcoef_re = re.compile(r"x' += +([\d\-\.]+) +\+ +[\d\-\.]+ +\* +x +\+ +[\d\-\.]+ +\* y")
                ycoef_re = re.compile(r"y' += +([\d\-\.]+) +\+ +[\d\-\.]+ +\* +x +\+ +[\d\-\.]+ +\* y")

                for line in log:
                    x_match = xcoef_re.match(line)
                    if x_match:
                        xcoef = float(x_match.group(1))
                    y_match = ycoef_re.match(line)
                    if y_match:
                        ycoef = float(y_match.group(1))

            x_shift = ((base_band_img.MinXY().x() - warp_base_band_img.MinXY().x()) / out_pixel_size - xcoef) * out_pixel_size
            y_shift = ((base_band_img.MaxXY().y() - warp_base_band_img.MaxXY().y()) / out_pixel_size + ycoef) * out_pixel_size

            with open('{}/{}_{}_coreg_args.txt'.format(self.path, self.id, datetime.strftime(self.date, "%Y%j")), 'w') as coreg_args:
                coreg_args.write("x: {}\n".format(x_shift))
                coreg_args.write("y: {}".format(y_shift))

    def utm_zone(self):
        """
        Parse UTM zone out of `gdalinfo` output.
        """
        if getattr(self, 'utm_zone_number', None):
            return self.utm_zone_number

        asset = self.assets['C1']
        any_band = [band for band in asset.datafiles() if band.endswith("TIF")][0]
        ps = subprocess.Popen(["gdalinfo", "/vsitar/" + asset.filename + "/" + any_band], stdout=subprocess.PIPE)
        ps.wait()
        info = ps.stdout.read()
        utm_zone_re = re.compile(".+UTM[ _][Z|z]one[ _](\d{2})[N|S].+", flags=re.DOTALL)
        self.utm_zone_number = utm_zone_re.match(info).group(1)

        return self.utm_zone_number

    def parse_coreg_coefficients(self):
        """
        Parse out coregistration coefficients from asset's `*_coreg_args.txt`
        file.
        """
        date = datetime.strftime(self.date, "%Y%j")
        cp_log = "{}/{}_{}_coreg_args.txt".format(self.path, self.id, date)
        with open(cp_log, 'r') as log:
            xcoef_re = re.compile(r"x: (-?\d+\.?\d*)")
            ycoef_re = re.compile(r"y: (-?\d+\.?\d*)")

            for line in log:
                x_match = xcoef_re.match(line)
                if x_match:
                    xcoef = float(x_match.groups()[0])
                y_match = ycoef_re.match(line)
                if y_match:
                    ycoef = float(y_match.groups()[0])

        return xcoef, ycoef<|MERGE_RESOLUTION|>--- conflicted
+++ resolved
@@ -1808,15 +1808,10 @@
 
             try:
                 # subprocess has a timeout option as of python 3.3
-<<<<<<< HEAD
                 ORTHO_TIMEOUT = 5 * 60
-                returnstatus = subprocess.check_call(["timeout", str(ORTHO_TIMEOUT), "ortho", "-r", parameter_file])
-=======
-                ORTHO_TIMEOUT = 100
                 cmd = ["timeout", str(ORTHO_TIMEOUT),
                        "ortho", "-r", parameter_file]
                 returnstatus = subprocess.check_call(args=cmd, cwd=tmpdir)
->>>>>>> 606bb0a0
             except subprocess.CalledProcessError as e:
                 raise CantAlignError(repr((warp_tile, warp_date)))
 
