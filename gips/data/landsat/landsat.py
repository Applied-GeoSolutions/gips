#!/usr/bin/env python
################################################################################
#    GIPS: Geospatial Image Processing System
#
#    AUTHOR: Matthew Hanson
#    EMAIL:  matt.a.hanson@gmail.com
#
#    Copyright (C) 2014-2018 Applied Geosolutions
#
#    This program is free software; you can redistribute it and/or modify
#    it under the terms of the GNU General Public License as published by
#    the Free Software Foundation; either version 3 of the License, or
#    (at your option) any later version.
#
#    This program is distributed in the hope that it will be useful,
#    but WITHOUT ANY WARRANTY; without even the implied warranty of
#    MERCHANTABILITY or FITNESS FOR A PARTICULAR PURPOSE.  See the
#    GNU General Public License for more details.
#
#   You should have received a copy of the GNU General Public License
#   along with this program. If not, see <http://www.gnu.org/licenses/>
################################################################################

from __future__ import print_function

from contextlib import contextmanager
import sys
import os
import re
from datetime import datetime, date, timedelta
import shutil
import glob
import traceback
from copy import deepcopy
import commands # TODO unused?
import subprocess
import tempfile
import tarfile
import json
from xml.etree import ElementTree

from backports.functools_lru_cache import lru_cache
import numpy
# once gippy==1.0, switch to GeoRaster.erode
from scipy.ndimage import binary_dilation

import osr
import gippy
from gips import __version__ as __gips_version__
from gips.core import SpatialExtent, TemporalExtent
from gippy.algorithms import ACCA, Fmask, LinearTransform, Indices, AddShadowMask
from gips.data.core import Repository, Data
import gips.data.core
from gips.atmosphere import SIXS, MODTRAN
import gips.atmosphere
from gips.inventory import DataInventory
from gips.utils import RemoveFiles, basename, settings, verbose_out
from gips import utils

from shapely.geometry import Polygon
from shapely.wkt import loads as wkt_loads
import requests
import homura


requirements = ['Py6S>=1.5.0']

def path_row(tile_id):
    """Converts the given landsat tile string into (path, row)."""
    return (tile_id[:3], tile_id[3:])

def binmask(arr, bit):
    """ Return boolean array indicating which elements as binary have a 1 in
        a specified bit position. Input is Numpy array.
    """
    return arr & (1 << (bit - 1)) == (1 << (bit - 1))


class NoSentinelError(Exception):
    pass

class CantAlignError(Exception):
    pass

class landsatRepository(Repository):
    """ Singleton (all class methods) to be overridden by child data classes """
    name = 'Landsat'
    description = 'Landsat 5 (TM), 7 (ETM+), 8 (OLI)'
    _tile_attribute = 'PR'

    default_settings = {
        'source': 'usgs',
        'asset-preference': ('C1', 'C1S3', 'C1GS', 'DN'),
    }

    @classmethod
    def feature2tile(cls, feature):
        tile = super(landsatRepository, cls).feature2tile(feature)
        return tile.zfill(6)


class landsatAsset(gips.data.core.CloudCoverAsset,
                   gips.data.core.GoogleStorageMixin,
                   gips.data.core.S3Mixin):
    """ Landsat asset (original raw tar file) """
    Repository = landsatRepository

    gs_bucket_name = 'gcp-public-data-landsat'

    # tassled cap coefficients for L5 and L7
    _tcapcoef = [
        [0.3561, 0.3972, 0.3904, 0.6966, 0.2286, 0.1596],
        [-0.3344, -0.3544, -0.4556, 0.6966, -0.0242, -0.2630],
        [0.2626, 0.2141, 0.0926, 0.0656, -0.7629, -0.5388],
        [0.0805, -0.0498, 0.1950, -0.1327, 0.5752, -0.7775],
        [-0.7252, -0.0202, 0.6683, 0.0631, -0.1494, -0.0274],
        [0.4000, -0.8172, 0.3832, 0.0602, -0.1095, 0.0985]
    ]

    # combine sensormeta with sensor
    _sensors = {
        #'LT4': {
        #    'description': 'Landsat 4',
        #},
        'LT5': {
            'code': 'LT05',
            'description': 'Landsat 5',
            'ee_dataset': 'LANDSAT_TM_C1',
            'startdate': date(1984, 3, 1),
            'enddate': date(2013, 1, 1),
            'bands': ['1', '2', '3', '4', '5', '6', '7'],
            'oldbands': ['1', '2', '3', '4', '5', '6', '7'],
            'colors': ["BLUE", "GREEN", "RED", "NIR", "SWIR1", "LWIR", "SWIR2"],
            # TODO - update bands with actual L5 values (these are L7)
            'bandlocs': [0.4825, 0.565, 0.66, 0.825, 1.65, 11.45, 2.22],
            'bandwidths': [0.065, 0.08, 0.06, 0.15, 0.2, 2.1, 0.26],
            'E': [1983, 1796, 1536, 1031, 220.0, 0, 83.44],
            'K1': [0, 0, 0, 0, 0, 607.76, 0],
            'K2': [0, 0, 0, 0, 0, 1260.56, 0],
            'tcap': _tcapcoef,
        },
        'LE7': {
            'code': 'LE07',
            'description': 'Landsat 7',
            'ee_dataset': 'LANDSAT_EMT_C1',
            'startdate': date(1999, 4, 15),
            #bands = ['1','2','3','4','5','6_VCID_1','6_VCID_2','7','8']
            'bands': ['1', '2', '3', '4', '5', '6_VCID_1', '7'],
            'oldbands': ['1', '2', '3', '4', '5', '61', '7'],
            'colors': ["BLUE", "GREEN", "RED", "NIR", "SWIR1", "LWIR", "SWIR2"],
            'bandlocs': [0.4825, 0.565, 0.66, 0.825, 1.65, 11.45, 2.22],
            'bandwidths': [0.065, 0.08, 0.06, 0.15, 0.2, 2.1, 0.26],
            'E': [1997, 1812, 1533, 1039, 230.8, 0, 84.90],
            'K1': [0, 0, 0, 0, 0, 666.09, 0],
            'K2': [0, 0, 0, 0, 0, 1282.71, 0],
            'tcap': _tcapcoef,
        },
        'LC8': {
            'code': 'LC08',
            'description': 'Landsat 8',
            'ee_dataset': 'LANDSAT_8_C1',
            'startdate': date(2013, 4, 1),
            # as normal for Landsat 8 but with panchromatic band left out, CF:
            # https://landsat.usgs.gov/what-are-band-designations-landsat-satellites
            'bands': ['1', '2', '3', '4', '5', '6', '7', '9', '10', '11'],
            'oldbands': ['1', '2', '3', '4', '5', '6', '7', '9', '10', '11'],
            'colors': ("COASTAL", "BLUE", "GREEN", "RED", "NIR",
                       "SWIR1", "SWIR2", "CIRRUS", "LWIR", "LWIR2"),
            'bandlocs': [0.443, 0.4825, 0.5625, 0.655, 0.865,
                         1.610, 2.2, 1.375, 10.8, 12.0],
            'bandwidths': [0.01, 0.0325, 0.0375, 0.025, 0.02,
                           0.05, 0.1, 0.015, 0.5, 0.5],
            'E': [2638.35, 2031.08, 1821.09, 2075.48, 1272.96,
                  246.94, 90.61, 369.36, 0, 0],
            'K1': [0, 0, 0, 0, 0,
                   0, 0, 0, 774.89, 480.89],
            'K2': [0, 0, 0, 0, 0,
                   0, 0, 0, 1321.08, 1201.14],
            'tcap': [
                [0.3029, 0.2786, 0.4733, 0.5599, 0.508, 0.1872],
                [-0.2941, -0.243, -0.5424, 0.7276, 0.0713, -0.1608],
                [0.1511, 0.1973, 0.3283, 0.3407, -0.7117, -0.4559],
                [-0.8239, 0.0849, 0.4396, -0.058, 0.2013, -0.2773],
                [-0.3294, 0.0557, 0.1056, 0.1855, -0.4349, 0.8085],
                [0.1079, -0.9023, 0.4119, 0.0575, -0.0259, 0.0252],
            ]
        },
        'LC8SR': {
            'description': 'Landsat 8 Surface Reflectance',
            'startdate': date(2013, 4, 1),
        }
    }

    # filename minus extension so that C1 & C1S3 both use the same pattern
    # example:  LC08_L1TP_013030_20151225_20170224_01_T1
    _c1_base_pattern = (
        r'^L(?P<sensor>\w)(?P<satellite>\d{2})_'
        r'(?P<correction_level>.{4})_(?P<pathrow>\d{6})_(?P<acq_date>\d{8})_'
        r'(?P<processing_date>\d{8})_'
        r'(?P<coll_num>\d{2})_(?P<coll_cat>.{2})')

    cloud_storage_a_types = ('C1S3', 'C1GS') # in order of current preference
    _assets = {
        # DN & SR assets are no longer fetchable
        'DN': {
            'sensors': ['LT5', 'LE7', 'LC8'],
            'enddate': date.today(),
            'pattern': (
                r'^L(?P<sensor>[A-Z])(?P<satellie>\d)'
                r'(?P<pathrow>\d{6})(?P<acq_date>\d{7})'
                r'(?P<gsi>[A-Z]{3})(?P<version>\d{2})\.tar\.gz$'
            ),
        },
        'SR': {
            'sensors': ['LC8SR'],
            'enddate': date(2017, 4, 30),
            'pattern': r'^L.*?-SC.*?\.tar\.gz$',
        },

        # landsat setting 'source' decides which asset type is downloaded:
        # source == usgs -> fetch C1 assets from USGS
        # source == s3 -> fetch C1S3 assets from AWS S3
        'C1': {
            'sensors': ['LT5', 'LE7', 'LC8'],
            'pattern': _c1_base_pattern + r'\.tar\.gz$',
            'latency': 0,
        },
        'C1S3': {
            'sensors': ['LC8'],
            'pattern': _c1_base_pattern + r'_S3\.json$',
            'latency': 0,
        },
        'C1GS': {
            'sensors': ['LT5', 'LE7', 'LC8'],
            'pattern': _c1_base_pattern + r'_gs\.json$',
            'latency': 12,
        },
    }

    # Field ids are retrieved with `api.dataset_fields()` call
    _ee_datasets = None

    # Set the startdate to the min date of the asset's sensors
    for asset, asset_info in _assets.iteritems():
        asset_info['startdate'] = min(
            [_sensors[sensor]['startdate']
                for sensor in asset_info['sensors']]
        )

    _defaultresolution = [30.0, 30.0]

    def __init__(self, filename):
        """ Inspect a single file and get some metadata """
        super(landsatAsset, self).__init__(filename)

        fname = os.path.basename(filename)

        verbose_out("Attempting to load " + fname, 2)

        # determine asset type
        match = None
        for at, ad in self._assets.items():
            match = re.match(ad['pattern'], fname)
            if match:
                break
        if match is None:
            raise RuntimeError(
                "No valid landsat asset type for '{}'".format(fname), filename)
        self.asset = at

        # set attribs according to asset type
        if at == 'SR':
            self.sensor = 'LC8SR'
            self.tile = fname[3:9]
            self.date = datetime.strptime(fname[9:16], "%Y%j")
            self.version = int(fname[20:22])
        elif at == 'DN':
            self.sensor = fname[0:3]
            self.date = datetime.strptime(match.group('acq_date'), "%Y%j")
            self.version = int(fname[19:21])
        else: # C1 flavors
            self.sensor = "L{}{}".format(match.group('sensor'),
                                         int(match.group('satellite')))
            self.date = datetime.strptime(match.group('acq_date'), "%Y%m%d")
            self.collection_number = match.group('coll_num')
            self.collection_category = match.group('coll_cat')
            processing_date = datetime.strptime(match.group('processing_date'),
                                                '%Y%m%d')
            self.version = 1e6 * int(self.collection_number) + \
                    (processing_date - datetime(2017, 1, 1)).days + \
                    {'RT': 0, 'T2': 0.5, 'T1': 0.9}[self.collection_category]

        if self.asset != 'SR':
            self.tile = match.group('pathrow')
            smeta = self._sensors[self.sensor]
            self.meta = {}
            self.meta['bands'] = {}
            for i, band in enumerate(smeta['colors']):
                wvlen = smeta['bandlocs'][i]
                self.meta['bands'][band] = {
                    'bandnum': i + 1,
                    'wvlen': wvlen,
                    'wvlen1': wvlen - smeta['bandwidths'][i] / 2.0,
                    'wvlen2': wvlen + smeta['bandwidths'][i] / 2.0,
                    'E': smeta['E'][i],
                    'K1': smeta['K1'][i],
                    'K2': smeta['K2'][i],
                }
            self.visbands = [col for col in smeta['colors'] if col[0:4] != "LWIR"]
            self.lwbands = [col for col in smeta['colors'] if col[0:4] == "LWIR"]

        if self.sensor not in self._sensors.keys():
            raise Exception("Sensor %s not supported: %s" % (self.sensor, filename))
        self._version = self.version

    def band_paths(self):
        if not self.in_cloud_storage():
            raise NotImplementedError(
                'porting local files to this method is a TODO')
        spectral_bands = self.load_c1_json()[
            {'C1S3': '30m-bands', 'C1GS': 'spectral-bands'}[self.asset]]
        # json module insists on returning unicode, which gippy no likey
        return [p.encode('ascii','ignore') for p in spectral_bands]

    @classmethod
    def cloud_cover_from_mtl_text(cls, text):
        """Reads the text and returns the cloud cover percentage."""
        cc_pattern = r".*CLOUD_COVER = (\d+.?\d*)"
        cloud_cover = re.match(cc_pattern, text, flags=re.DOTALL)
        if not cloud_cover:
            raise ValueError("No match for '{}' found in MTL text".format(
                cc_pattern))
        return float(cloud_cover.group(1))

    def cloud_cover(self):
        """Returns the cloud cover for the current asset.

        Caches and returns the value found in self.meta['cloud-cover']."""
        if 'cloud-cover' in self.meta:
            return self.meta['cloud-cover']
        # first attempt to find or download an MTL file and get the CC value
        text = None
        if self.in_cloud_storage():
            if os.path.exists(self.filename):
                c1json_content = self.load_c1_json()
                utils.verbose_out('requesting ' + c1json_content['mtl'], 4)
                text = requests.get(c1json_content['mtl']).text
            else:
                query_results = self.query_gs(self.tile, self.date)
                if query_results is None:
                    raise IOError('Could not locate metadata for'
                                  ' ({}, {})'.format(self.tile, self.date))
                url = cls.gs_object_url_base() + query_results['keys']['mtl']
                utils.verbose_out('requesting ' + url, 4)
                text = requests.get(url).text
        elif os.path.exists(self.filename):
            mtlfilename = self.extract(
                [f for f in self.datafiles() if f.endswith('MTL.txt')]
            )[0]
            err_msg = 'Error reading metadata file ' + mtlfilename
            with utils.error_handler(err_msg):
                with open(mtlfilename, 'r') as mtlfile:
                    text = mtlfile.read()

        if text is not None:
            self.meta['cloud-cover'] = self.cloud_cover_from_mtl_text(text)
            return self.meta['cloud-cover']

        # the MTL file didn't work out; attempt USGS API search instead
        api_key = self.ee_login()
        self.load_ee_search_keys()
        dataset_name = self._sensors[self.sensor]['ee_dataset']
        path_field   = self._ee_datasets[dataset_name]['WRS Path']
        row_field    = self._ee_datasets[dataset_name]['WRS Row']
        date_string = datetime.strftime(self.date, "%Y-%m-%d")
        from usgs import api
        response = api.search(
                dataset_name, 'EE',
                where={path_field: self.tile[0:3], row_field: self.tile[3:]},
                start_date=date_string, end_date=date_string, api_key=api_key)
        metadata = requests.get(
                response['data']['results'][0]['metadataUrl']).text
        xml = ElementTree.fromstring(metadata)
        xml_magic_string = (".//{http://earthexplorer.usgs.gov/eemetadata.xsd}"
                            "metadataField[@name='Scene Cloud Cover']")
        # Indexing an Element instance returns its children
        self.meta['cloud-cover'] = float(xml.find(xml_magic_string)[0].text)
        return self.meta['cloud-cover']

    def load_c1_json(self):
        """Load the content from a C1 json asset and return it."""
        if not self.in_cloud_storage():
            return None
        with open(self.filename) as aof:
            return json.load(aof)

    @classmethod
    def ee_login(cls):
        if not hasattr(cls, '_ee_key'):
            username = settings().REPOS['landsat']['username']
            password = settings().REPOS['landsat']['password']
            from usgs import api
            cls._ee_key = api.login(username, password)['data']
        return cls._ee_key

    @classmethod
    def load_ee_search_keys(cls):
        if cls._ee_datasets:
            return
        api_key = cls.ee_login()
        from usgs import api
        cls._ee_datasets = {
            ds: {
                r['name']: r['fieldId']
                for r in api.dataset_fields(ds, 'EE', api_key)['data']
                if r['name'] in [u'WRS Path', u'WRS Row']
            }
            for ds in ['LANDSAT_8_C1', 'LANDSAT_ETM_C1', 'LANDSAT_TM_C1']
        }

    _s3_bucket_name = 'landsat-pds'
    _s3_url = 'https://landsat-pds.s3.amazonaws.com/'

    @classmethod
    def query_s3(cls, tile, date, pclouds=100):
        """Handles AWS S3 queries for landsat data.

        Returns a filename suitable for naming the constructed asset,
        and a list of S3 keys.  Returns None if no asset found for the
        given scene.  Filters by the given cloud percentage.
        """

        import boto3

        # for finding assets matching the tile
        key_prefix = 'c1/L8/{}/{}/'.format(*path_row(tile))
        # match something like:  'LC08_L1TP_013030_20170402_20170414_01_T1'
        # filters for date and also tier
        # TODO all things not just T1 ----------------vv
        fname_fragment = r'L..._...._{}_{}_\d{{8}}_.._T1'.format(
                tile, date.strftime('%Y%m%d'))
        re_string = key_prefix + fname_fragment
        filter_re = re.compile(re_string)

<<<<<<< HEAD
        missing_auth_vars = tuple(
                set(['AWS_SECRET_ACCESS_KEY', 'AWS_ACCESS_KEY_ID'])
                - set(os.environ.keys()))
        if len(missing_auth_vars) > 0:
            # Set environment variables by loading them from ~/.aws/credentials
            session = boto3.Session()
            credentials = session.get_credentials().get_frozen_credentials()
            if credentials is None:
                # TODO: If still missing, raise
                raise EnvironmentError("Missing AWS S3 auth credentials:"
                                       "  {}".format(missing_auth_vars))

            os.environ['AWS_ACCESS_KEY_ID'] = credentials.access_key
            os.environ['AWS_SECRET_ACCESS_KEY'] = credentials.secret_key

        # on repeated searches, chances are we have a cache we can use
        expected_prefix, keys = cls._query_s3_cache
        if expected_prefix != key_prefix:
            verbose_out("New prefix detected; refreshing S3 query cache.", 5)
            # find the layer and metadata files matching the current scene
            s3 = boto3.resource('s3')
            bucket = s3.Bucket(cls._s3_bucket_name)
            keys = [o.key for o in bucket.objects.filter(Prefix=key_prefix)]
            cls._query_s3_cache = key_prefix, keys
            verbose_out("Found {} S3 keys while searching for for key fragment"
                        " '{}'".format(len(keys), key_prefix), 5)
        else:
            verbose_out("Found {} cached search results for S3 key fragment"
                        " '{}'".format(len(keys), key_prefix), 5)
=======
        keys = cls.s3_prefix_search(key_prefix)
>>>>>>> ecefe4c3

        _30m_tifs = []
        _15m_tif = mtl_txt = qa_tif = None
        for key in keys:
            if not filter_re.match(key):
                continue
            if key.endswith('B8.TIF'):
                _15m_tif = key
            elif key.endswith('MTL.txt'):
                mtl_txt = key
            elif key.endswith('BQA.TIF'):
                qa_tif = key
            elif key.endswith('.TIF'):
                _30m_tifs.append(key)

        if len(_30m_tifs) != 10 or None in (_15m_tif, mtl_txt, qa_tif):
            verbose_out('Found no complete S3 asset for'
                        ' (C1S3, {}, {})'.format(tile, date), 4)
            return None

        if pclouds < 100:
            mtl_content = requests.get(cls._s3_url + mtl_txt).text
            cc = cls.cloud_cover_from_mtl_text(mtl_content)
            if cc > pclouds:
                cc_msg = ('C1S3 asset found for ({}, {}), but cloud cover'
                          ' percentage ({} %) fails to meet threshold ({} %)')
                verbose_out(cc_msg.format(tile, date, cc, pclouds), 3)
                return None
            else:
                cc_msg = ('C1S3 asset found for ({}, {}); cloud cover'
                          ' percentage ({} %) meets threshold ({} %)')
                verbose_out(cc_msg.format(tile, date, cc, pclouds), 3)
        else:
            verbose_out('Found complete C1S3 asset for'
                        ' ({}, {})'.format(tile, date), 3)

        # have to custom sort thanks to 'B1.TIF' instead of 'B01.TIF':
        def sort_key_f(key):
            match = re.search(r'B(\d+).TIF$', key)
            # sort by band number; anything weird goes last
            return int(match.group(1)) if match else 99
        _30m_tifs.sort(key=sort_key_f)

        filename = re.search(fname_fragment, _15m_tif).group(0) + '_S3.json'
        verbose_out("Constructed S3 asset filename:  " + filename, 5)
        return {'basename': filename,
                '_30m_tifs': _30m_tifs, '_15m_tif': _15m_tif,
                'qa_tif': qa_tif, 'mtl_txt': mtl_txt}

    @classmethod
    def gs_prefix_search(cls, tile, acq_date):
        """Locates the best prefix for the given arguments.

        Docs:  https://cloud.google.com/storage/docs/json_api/v1/objects/list
        """
        # we identify a sensor as eg 'LC8' but in the filename it's 'LC08';
        # prefer the latest sensor that has data for the scene
        sensors = reversed([s for s in cls._assets['C1GS']['sensors']])
        ads = acq_date.strftime('%Y%m%d')
        path, row = path_row(tile)

        # sample full key (highly redundant, unfortunately):
        # we're searching up to here ---------------v
        # ('LC08/01/044/034/LC08_L1GT_044034_20130330_20170310_01_T2/
        #                       'LC08_L1GT_044034_20130330_20170310_01_T2_MTL.txt')
        p_template = '{{}}/01/{}/{}/{{}}_{{}}_{}_{}_'.format(path, row, tile, ads)

        for s in sensors:
            c = cls._sensors[s]['code']
            # find best correction level in desc order of preference
            for cl in ('L1TP', 'L1GT', 'L1GS'):
                search_prefix = p_template.format(c, c, cl)
                full_prefixes = cls.gs_api_search(search_prefix).get('prefixes', [])
                for t in ('T1', 'T2', 'RT'):  # get best C1 tier available
                    for p in full_prefixes:
                        if p.endswith(t + '/'):
                            return s, p
        return None, None

    @classmethod
    def query_gs(cls, tile, date, pclouds=100):
        """Query for assets in google cloud storage.

        Returns {'basename': '...', 'urls': [...]}, else None.
        """
        sensor, prefix = cls.gs_prefix_search(tile, date)
        if prefix is None:
            return None
        raw_keys = [i['name'] for i in cls.gs_api_search(prefix)['items']]

        # sort and organize the URLs, and check for missing ones
        keys = {'spectral-bands': []}
        missing_suffixes = []
        band_suffixes = ['B{}.TIF'.format(b)
                         for b in cls._sensors[sensor]['bands']]
        for bs in band_suffixes:
            try:
                keys['spectral-bands'].append(
                    next(u for u in raw_keys if u.endswith(bs)))
            except StopIteration:
                missing_suffixes.append(bs)
        for k, s in [('mtl', 'MTL.txt'), ('qa-band', 'BQA.TIF')]:
            try:
                keys[k] = next(u for u in raw_keys if u.endswith(s))
            except StopIteration:
                missing_suffixes.append(s)

        # sanity check that we have all the band keys & metatadata key
        if missing_suffixes:
            err_msg = ("Found GS asset wasn't complete for (C1GS, {}, {});"
                       " missing files with these suffixes: {}")
            verbose_out(err_msg.format(tile, date, missing_suffixes), 2)
            return None

        # handle pclouds
        if pclouds < 100:
            r = requests.get(cls.gs_object_url_base() + keys['mtl'])
            r.raise_for_status()
            cc = cls.cloud_cover_from_mtl_text(r.text)
            if cc > pclouds:
                cc_msg = ('C1GS asset found for ({}, {}), but cloud cover'
                          ' percentage ({}%) fails to meet threshold ({}%)')
                verbose_out(cc_msg.format(tile, date, cc, pclouds), 3)
                return None

        verbose_out('Found complete C1GS asset for'
                    ' ({}, {})'.format(tile, date), 3)
        return dict(basename=(prefix.split('/')[-2] + '_gs.json'), keys=keys)

    @classmethod
    def query_c1(cls, tile, date, pcover):
        """Query for C1 assets by incquiring of the USGS API"""
        path, row = path_row(tile)
        fdate = date.strftime('%Y-%m-%d')
        cls.load_ee_search_keys()
        api_key = cls.ee_login()
        from usgs import api
        for dataset in cls._ee_datasets.keys():
            response = api.search(
                dataset, 'EE',
                start_date=fdate, end_date=fdate,
                where={
                    cls._ee_datasets[dataset]['WRS Path']: path,
                    cls._ee_datasets[dataset]['WRS Row']: row,
                },
                api_key=api_key
            )['data']

            for result in response['results']:
                metadata = requests.get(result['metadataUrl']).text
                xml = ElementTree.fromstring(metadata)
                # Indexing an Element instance returns it's children
                scene_cloud_cover = xml.find(
                    ".//{http://earthexplorer.usgs.gov/eemetadata.xsd}metadataField[@name='Scene Cloud Cover']"
                )[0].text
                land_cloud_cover = xml.find(
                    ".//{http://earthexplorer.usgs.gov/eemetadata.xsd}metadataField[@name='Land Cloud Cover']"
                )[0].text

                if float(scene_cloud_cover) < pcover:
                    return {
                        # actually used
                        'scene_id': result['entityId'],
                        'dataset': dataset,
                        # ignored but required
                        'basename': result['displayId'] + '.tar.gz',
                        # ignored
                        #'scene_cloud_cover': float(scene_cloud_cover),
                        #'land_cloud_cover': float(land_cloud_cover),
                    }
        return None

    @classmethod
    @lru_cache(maxsize=100) # cache size chosen arbitrarily
    def query_service(cls, asset, tile, date, pclouds=90.0, **fetch_kwargs):
        """As superclass with optional argument:

        Finds assets matching the arguments, where pcover is maximum
        permitted cloud cover %.
        """
        # start with pre-query checks
        if not cls.available(asset, date):
            return None
        if asset in ['DN', 'SR']:
            verbose_out('Landsat "{}" assets are no longer fetchable'.format(
                    asset), 6)
            return None
        data_src = cls.get_setting('source')

        c1_sources = ('s3', 'usgs', 'gs')
        if data_src not in c1_sources:
            raise ValueError("Invalid data source '{}'; valid sources:"
                             " {}".format(data_src, c1_sources))
        # perform the query, but on a_type-source mismatch, do nothing
        return {
            ('C1', 'usgs'): cls.query_c1,
            ('C1S3', 's3'): cls.query_s3,
            ('C1GS', 'gs'): cls.query_gs,
        }.get((asset, data_src), lambda *_: None)(tile, date, pclouds)

    @classmethod
    def fetch(cls, asset, tile, date, **fetch_kwargs):
        """Fetch the asset given by the given parameters.

        Many arguments are unused, but must be present for compatibility.
        """
        qs_rv = cls.query_service(asset, tile, date, **fetch_kwargs)
        if qs_rv is None:
            return []
        basename = qs_rv.pop('basename')

        if asset == 'C1':
            return cls.fetch_c1(**qs_rv)
        if asset == 'C1S3':
            return cls.fetch_s3(basename, **qs_rv)
        if asset == 'C1GS':
            return cls.fetch_gs(basename, **qs_rv)
        raise ValueError('Unfetchable asset type: {}'.format(asset))

    @classmethod
    def fetch_c1(cls, scene_id, dataset):
        """Fetches the C1 asset defined by the arguments."""
        stage_dir = cls.Repository.path('stage')
        api_key = cls.ee_login()
        from usgs import api
        url = api.download(
            dataset, 'EE', [str(scene_id)], 'STANDARD', api_key)['data'][0]['url']
        with utils.make_temp_dir(prefix='dwnld', dir=stage_dir) as dldir:
            homura.download(url, dldir)
            granules = os.listdir(dldir)
            if len(granules) == 0:
                raise Exception("Download didn't seem to"
                                " produce a file:  {}".format(str(granules)))
            os.rename(os.path.join(dldir, granules[0]),
                      os.path.join(stage_dir, granules[0]))

    @classmethod
    def fetch_s3(cls, basename, _30m_tifs, _15m_tif, qa_tif, mtl_txt):
        """Fetches AWS S3 assets; currently only 'C1S3' assets.

        Doesn't fetch much; instead it constructs a VRT-based tarball.
        """
        # construct VSI paths; sample (split into lines):
        # /vsis3_streaming/landsat-pds/c1/L8/013/030
        #   /LC08_L1TP_013030_20171128_20171207_01_T1
        #   /LC08_L1TP_013030_20171128_20171207_01_T1_B10.TIF
        # see also:  http://www.gdal.org/gdal_virtual_file_systems.html
        asset_content = {
            # can/should add metadata/versioning info here
            '30m-bands': [cls.s3_vsi_prefix(t) for t in _30m_tifs],
            '15m-band': cls.s3_vsi_prefix(_15m_tif),
            'qa-band': cls.s3_vsi_prefix(qa_tif),
            'mtl': cls._s3_url + mtl_txt,
        }
        cls.s3_stage_asset_json(asset_content, basename)

    @classmethod
    def fetch_gs(cls, basename, keys):
        """Assembles C1 assets that link into Google Cloud Storage.

        Constructs a json file containing /vsicurl_streaming/ paths,
        similarly to S3 assets.
        """
        cls.gs_stage_asset(basename, {
            'mtl':     cls.gs_object_url_base() + keys['mtl'],
            'qa-band': cls.gs_vsi_prefix() + keys['qa-band'],
            'spectral-bands': [cls.gs_vsi_prefix() + u
                               for u in keys['spectral-bands']],
        })


def unitless_bands(*bands):
    return [{'name': b, 'units': Data._unitless} for b in bands]


class landsatData(gips.data.core.CloudCoverData):
    name = 'Landsat'
    version = '1.0.1'

    Asset = landsatAsset

    _lt5_startdate = date(1984, 3, 1)
    _lc8_startdate = date(2013, 5, 30)

    # Group products belong to ('Standard' if not specified)
    _productgroups = {
        'Index': ['bi', 'evi', 'lswi', 'msavi2', 'ndsi', 'ndvi', 'ndwi',
                  'satvi', 'vari'],
        'Tillage': ['ndti', 'crc', 'sti', 'isti'],
        'LC8SR': ['ndvi8sr'],
        # 'rhoam',  # Dropped for the moment due to issues in ACOLITE
        'ACOLITE': ['rhow', 'oc2chl', 'oc3chl', 'fai',
                    'spm', 'spm2016', 'turbidity', 'acoflags'],
    }
    __toastring = 'toa: use top of the atmosphere reflectance'
    __visible_bands_union = [color for color in Asset._sensors['LC8']['colors'] if 'LWIR' not in color]

    # note C1 products can be made with multiple asset types; see below
    # TODO don't use manual tables of repeated information in the first place
    _products = {
        #'Standard':
        'rad': {
            'assets': ['DN', 'C1'],
            'description': 'Surface-leaving radiance',
            'arguments': [__toastring],
            'startdate': _lt5_startdate,
            'latency': 0,
            # units given by https://landsat.usgs.gov/landsat-8-l8-data-users-handbook-section-5
            'bands': [{'name': n, 'units': 'W/m^2/sr/um'} for n in __visible_bands_union],
        },
        'ref': {
            'assets': ['DN', 'C1'],
            'description': 'Surface reflectance',
            'arguments': [__toastring],
            'startdate': _lt5_startdate,
            'latency': 0,
            'bands': unitless_bands(*__visible_bands_union)
        },
        'temp': {
            'assets': ['DN', 'C1'],
            'description': 'Brightness (apparent) temperature',
            'toa': True,
            'startdate': _lt5_startdate,
            'latency': 0,
            # units given by https://landsat.usgs.gov/landsat-8-l8-data-users-handbook-section-5
            'bands': [{'name': n, 'units': 'degree Kelvin'} for n in ['LWIR', 'LWIR2']],
        },
        'acca': {
            'assets': ['DN', 'C1'],
            'description': 'Automated Cloud Cover Assessment',
            'arguments': [
                'X: erosion kernel diameter in pixels (default: 5)',
                'Y: dilation kernel diameter in pixels (default: 10)',
                'Z: cloud height in meters (default: 4000)'
            ],
            'nargs': '*',
            'toa': True,
            'startdate': _lt5_startdate,
            'latency': 0,
            # percentage, so unitless, per landsat docs:
            # https://landsat.usgs.gov/how-percentage-cloud-cover-calculated
            'bands': unitless_bands('finalmask', 'cloudmask', 'ambclouds', 'pass1'),
        },
        'fmask': {
            'assets': ['DN', 'C1'],
            'description': 'Fmask cloud cover',
            'nargs': '*',
            'toa': True,
            'startdate': _lt5_startdate,
            'latency': 0,
            'bands': unitless_bands('finalmask', 'cloudmask',
                                    'PCP', 'clearskywater', 'clearskyland'),
        },
        'cloudmask': {
            'assets': ['C1'],
            'description': ('Cloud (and shadow) mask product based on cloud '
                            'bits of the quality band'),
            'toa': True,
            'startdate': _lt5_startdate,
            'latency': 0,
            'bands': unitless_bands('cloudmask'),
        },
        'tcap': {
            'assets': ['DN', 'C1'],
            'description': 'Tassled cap transformation',
            'toa': True,
            'startdate': _lt5_startdate,
            'latency': 0,
            'bands': unitless_bands('Brightness', 'Greenness', 'Wetness', 'TCT4', 'TCT5', 'TCT6'),
        },
        'dn': {
            'assets': ['DN', 'C1'],
            'description': 'Raw digital numbers',
            'toa': True,
            'startdate': _lt5_startdate,
            'latency': 0,
            'bands': [{'name': n, 'units': 'W/m^2/sr/um'} for n in __visible_bands_union],
        },
        'volref': {
            'assets': ['DN', 'C1'],
            'description': 'Volumetric water reflectance - valid for water only',
            'arguments': [__toastring],
            'startdate': _lt5_startdate,
            'latency': 0,
            # reflectance is unitless therefore volref should be unitless
            'bands': unitless_bands(*__visible_bands_union),
        },
        'wtemp': {
            'assets': ['DN', 'C1'],
            'description': 'Water temperature (atmospherically correct) - valid for water only',
            # It's not really TOA, but the product code will take care of atm correction itself
            'toa': True,
            'startdate': _lt5_startdate,
            'latency': 0,
            'bands': [{'name': n, 'units': 'degree Kelvin'} for n in ['LWIR', 'LWIR2']],
        },
        'bqashadow': {
            'assets': ['DN', 'C1'],
            'description': 'LC8 QA + Shadow Smear',
            'arguments': [
                'X: erosion kernel diameter in pixels (default: 5)',
                'Y: dilation kernel diameter in pixels (default: 10)',
                'Z: cloud height in meters (default: 4000)'
            ],
            'nargs': '*',
            'toa': True,
            'startdate': _lc8_startdate,
            'latency': 0,
            'bands': unitless_bands('bqashadow'),
        },
        #'Indices': {
        'bi': {
            'assets': ['DN', 'C1'],
            'description': 'Brightness Index',
            'arguments': [__toastring],
            'startdate': _lt5_startdate,
            'latency': 0,
            'bands': unitless_bands('bi'),
        },
        'evi': {
            'assets': ['DN', 'C1'],
            'description': 'Enhanced Vegetation Index',
            'arguments': [__toastring],
            'startdate': _lt5_startdate,
            'latency': 0,
            'bands': unitless_bands('evi'),
        },
        'lswi': {
            'assets': ['DN', 'C1'],
            'description': 'Land Surface Water Index',
            'arguments': [__toastring],
            'startdate': _lt5_startdate,
            'latency': 0,
            'bands': unitless_bands('lswi'),
        },
        'msavi2': {
            'assets': ['DN', 'C1'],
            'description': 'Modified Soil-Adjusted Vegetation Index (revised)',
            'arguments': [__toastring],
            'startdate': _lt5_startdate,
            'latency': 0,
            'bands': unitless_bands('msavi2'),
        },
        'ndsi': {
            'assets': ['DN', 'C1'],
            'description': 'Normalized Difference Snow Index',
            'arguments': [__toastring],
            'startdate': _lt5_startdate,
            'latency': 0,
            'bands': unitless_bands('ndsi'),
        },
        'ndvi': {
            'assets': ['DN', 'C1'],
            'description': 'Normalized Difference Vegetation Index',
            'arguments': [__toastring],
            'startdate': _lt5_startdate,
            'latency': 0,
            'bands': unitless_bands('ndvi'),
        },
        'ndwi': {
            'assets': ['DN', 'C1'],
            'description': 'Normalized Difference Water Index',
            'arguments': [__toastring],
            'startdate': _lt5_startdate,
            'latency': 0,
            'bands': unitless_bands('ndwi'),
        },
        'satvi': {
            'assets': ['DN', 'C1'],
            'description': 'Soil-Adjusted Total Vegetation Index',
            'arguments': [__toastring],
            'startdate': _lt5_startdate,
            'latency': 0,
            'bands': unitless_bands('satvi'),
        },
        'vari': {
            'assets': ['DN', 'C1'],
            'description': 'Visible Atmospherically Resistant Index',
            'arguments': [__toastring],
            'startdate': _lt5_startdate,
            'latency': 0,
            'bands': unitless_bands('vari'),
        },
        #'Tillage Indices': {
        'ndti': {
            'assets': ['DN', 'C1'],
            'description': 'Normalized Difference Tillage Index',
            'arguments': [__toastring],
            'startdate': _lt5_startdate,
            'latency': 0,
            'bands': unitless_bands('ndti'),
        },
        'crc': {
            'assets': ['DN', 'C1'],
            'description': 'Crop Residue Cover',
            'arguments': [__toastring],
            'startdate': _lt5_startdate,
            'latency': 0,
            'bands': unitless_bands('crc'),
        },
        'sti': {
            'assets': ['DN', 'C1'],
            'description': 'Standard Tillage Index',
            'arguments': [__toastring],
            'startdate': _lt5_startdate,
            'latency': 0,
            'bands': unitless_bands('sti'),
        },
        'isti': {
            'assets': ['DN', 'C1'],
            'description': 'Inverse Standard Tillage Index',
            'arguments': [__toastring],
            'startdate': _lt5_startdate,
            'latency': 0,
            'bands': unitless_bands('isti'),
        },
        'ndvi8sr': {
            'assets': ['SR'],
            'description': 'Normalized Difference Vegetation from LC8SR',
            'startdate': _lc8_startdate,
            'latency': 0,
            'bands': unitless_bands('ndvi8sr'),
        },
        'landmask': {
            'assets': ['SR'],
            'description': 'Land mask from LC8SR',
            'startdate': _lc8_startdate,
            'latency': 0,
            'bands': unitless_bands('landmask'),
        },
    }

    gips.atmosphere.add_acolite_product_dicts(_products, 'DN', 'C1')

    for pname, pdict in _products.items():
        if 'C1' in pdict['assets']:
            pdict['assets'] += ['C1S3', 'C1GS']

    for product, product_info in _products.iteritems():
        product_info['startdate'] = min(
            [landsatAsset._assets[asset]['startdate']
                for asset in product_info['assets']]
        )

        if 'C1' in product_info['assets']:
            product_info['latency'] = landsatAsset._assets['C1']['latency']
        else:
            product_info['latency'] = float("inf")

    def _process_indices(self, image, asset_fn, metadata, sensor, indices,
                         coreg_shift=None):
        """Process the given indices and add their files to the inventory.

        Image is a GeoImage suitable for generating the indices.
        Metadata is passed in to the gippy Indices() call.  Sensor is
        used to generate index filenames and saving info about the
        product to self. Indices is a dict of desired keys; keys and
        values are the same as requested products in process(). Coreg_shift
        is a dict with keys `x` and `y` used to make affine
        transformation for `-coreg` products.
        """
        gippy_input = {} # map prod types to temp output filenames for feeding to gippy
        tempfps_to_ptypes = {} # map temp output filenames to prod types, for AddFile
        for prod_type, pt_split in indices.items():
            temp_fp = self.temp_product_filename(sensor, prod_type)
            gippy_input[pt_split[0]] = temp_fp
            tempfps_to_ptypes[temp_fp] = prod_type

        self._time_report("Running Indices")
        prodout = Indices(image, gippy_input,
                          self.prep_meta(asset_fn, metadata))
        self._time_report("Finshed running Indices")

        if coreg_shift:
            for key, val in prodout.iteritems():
                self._time_report("coregistering index")
                xcoreg = coreg_shift.get('x', 0.0)
                ycoreg = coreg_shift.get('y', 0.0)

                self._time_report("coreg (x, y) = ({:.3f}, {:.3f})"
                                  .format(xcoreg, ycoreg))
                img = gippy.GeoImage(val, True)

                coreg_mag = (xcoreg ** 2 + ycoreg ** 2) ** 0.5
                insane =  coreg_mag > 75  # TODO: actual fix

                img.SetMeta("COREG_MAGNITUDE", str(coreg_mag))

                if not insane:
                    affine = img.Affine()
                    affine[0] += xcoreg
                    affine[3] += ycoreg
                    img.SetAffine(affine)
                img.Process()
                img = None

        for temp_fp in prodout.values():
            archived_fp = self.archive_temp_path(temp_fp)
            self.AddFile(sensor, tempfps_to_ptypes[temp_fp], archived_fp)

    def _download_gcs_bands(self, output_dir):
        if 'C1GS' not in self.assets:
            raise Exception("C1GS asset not found for {} on {}".format(
                self.id, self.date
            ))

        band_files = []

        for path in self.assets['C1GS'].band_paths():
            match = re.match("/[\w_]+/(.+)", path)
            url = match.group(1)
            output_path = os.path.join(
                output_dir, os.path.basename(url)
            )
            self.Asset.gs_backoff_downloader(url, output_path)
            band_files.append(output_path)
        return band_files

    @property
    def preferred_asset(self):
        if getattr(self, '_preferred_asset', None):
            return self._preferred_asset

        # figure out which asset should be used for processing
        self._preferred_asset = self.assets.keys()[0] # really an asset type string, eg 'SR'
        if len(self.assets) > 1:
            # if there's more than one, have to choose:
            # prefer local over fetching from the cloud, and prefer C1 over DN
            at_pref = self.get_setting('asset-preference')
            try:
                self._preferred_asset = next(at for at in at_pref if at in self.assets)
            except StopIteration:
                verbose_out('No preferred asset types ({}) found in'
                    ' available assets ({})'.format(self.assets, at_pref),
                    2, sys.stderr)
                self._preferred_asset = None
            if 'SR' in self.assets:
                # this method is structured poorly; handle an odd error case:
                p_types = set(v[0] for v in products.requested.values())
                if p_types & {'landmask', 'ndvi8sr'}:
                    raise NotImplementedError(
                        "Can't process SR alongside non-SR")

        return self._preferred_asset


    @Data.proc_temp_dir_manager
    def process(self, products=None, overwrite=False, **kwargs):
        """ Make sure all products have been processed """
        products = super(landsatData, self).process(products, overwrite, **kwargs)
        if len(products) == 0:
            verbose_out("Skipping processing; no products requested.", 5)
            return
        if len(self.assets) == 0:
            verbose_out("Skipping processing; no assets found.", 5)
            return

        start = datetime.now()
        asset = self.preferred_asset

        # TODO: De-hack this to loop over products & handle the SR case --^

        if asset == 'SR':

            datafiles = self.assets['SR'].datafiles()

            imgpaths = dict()

            for datafile in datafiles:

                key = datafile.partition('_')[2].split('.')[0]
                path = os.path.join('/vsitar/' + self.assets['SR'].filename, datafile)

                imgpaths[key] = path

            # print imgpaths

            sensor = 'LC8SR'

            for key, val in products.requested.items():
                fname = self.temp_product_filename(sensor, key)

                if val[0] == "ndvi8sr":
                    img = gippy.GeoImage([imgpaths['sr_band4'], imgpaths['sr_band5']])

                    missing = float(img[0].NoDataValue())

                    red = img[0].Read().astype('float32')
                    nir = img[1].Read().astype('float32')

                    wvalid = numpy.where((red != missing) & (nir != missing) & (red + nir != 0.0))

                    red[wvalid] *= 1.E-4
                    nir[wvalid] *= 1.E-4

                    # TODO: change this so that these pixels become missing
                    red[(red != missing) & (red < 0.0)] = 0.0
                    red[red > 1.0] = 1.0
                    nir[(nir != missing) & (nir < 0.0)] = 0.0
                    nir[nir > 1.0] = 1.0

                    ndvi = missing + numpy.zeros_like(red)
                    ndvi[wvalid] = ((nir[wvalid] - red[wvalid]) /
                                    (nir[wvalid] + red[wvalid]))

                    verbose_out("writing " + fname, 2)
                    imgout = gippy.GeoImage(fname, img, gippy.GDT_Float32, 1)
                    imgout.SetNoData(-9999.)
                    imgout.SetOffset(0.0)
                    imgout.SetGain(1.0)
                    imgout.SetBandName('NDVI', 1)
                    imgout[0].Write(ndvi)

                if val[0] == "landmask":
                    img = gippy.GeoImage([imgpaths['cfmask'], imgpaths['cfmask_conf']])

                    cfmask = img[0].Read()
                    # array([  0,   1,   2,   3,   4, 255], dtype=uint8)
                    # 0 means clear! but I want 1 to mean clear

                    cfmask[cfmask > 0] = 2
                    cfmask[cfmask == 0] = 1
                    cfmask[cfmask == 2] = 0

                    verbose_out("writing " + fname, 2)
                    imgout = gippy.GeoImage(fname, img, gippy.GDT_Byte, 1)
                    imgout.SetBandName('Land mask', 1)
                    imgout[0].Write(cfmask)

                archive_fp = self.archive_temp_path(fname)
                self.AddFile(sensor, key, archive_fp)

        else: # C1 types & DN
            # Add the sensor for this date to the basename
            self.basename = self.basename + '_' + self.sensors[asset]

            # Read the assets
            with utils.error_handler('Error reading ' + basename(self.assets[asset].filename)):
                img = self._readraw(asset)

            meta = self.assets[asset].meta['bands']
            visbands = self.assets[asset].visbands
            lwbands = self.assets[asset].lwbands
            md = {}

            product_is_coreg = [(v and 'coreg' in v) for v in products.requested.values()]
            coreg = all(product_is_coreg)
            if not coreg and any(product_is_coreg):
                # Disallow coreg and non-coreg products in same processing
                # call both to avoid having to check each if each product
                # needs to be shifted as well as a hint to users who will
                # likely only do this as an accident anyway.
                raise ValueError("Mixing coreg and non-coreg products is not allowed")

            if coreg:
                # If possible, use AROP 'ortho' command to co-register this landsat scene
                # against a reference Sentinel2 scene. When AROP is successful it creates
                # a text file with parameters in it that is needed to apply an offset.
                # That text file will get reused if it exists. Otherwise, we will attempt
                # to create a new one. This might fail because it cannot find a S2 scene
                # within a specified window; in this case simply use the Landsat data as
                # it is. This might also fail for mathematical reasons, in which case
                # do still create a product? Note S2 is a new sensor so for most years
                # the expected situation is not finding matching scene.

                # TODO: call fetch on the landsat scene boundary, thus eliminating the
                # case where S2 exists but is not found by GIPS.

                # TODO: question: why are we using glob here?
                if not glob.glob(os.path.join(self.path, "*coreg_args.txt")):
                    with utils.error_handler('Problem with running AROP'):
                        tmpdir_fp = self.generate_temp_path('arop')
                        utils.mkdir(tmpdir_fp)
                        try:
                            # on error, use the unshifted image
                            s2_export = self.sentinel2_coreg_export(tmpdir_fp)
                            self.run_arop(s2_export)
                        except NoSentinelError:
                            verbose_out(
                                'No Sentinel found for co-registration', 4)
                        except CantAlignError as cae:
                            verbose_out('Co-registration error '
                                        '(FALLBACK): {}'.format(cae), 4)

                try:
                    coreg_xshift, coreg_yshift = self.parse_coreg_coefficients()
                    md['COREG_STATUS'] = 'AROP'
                except IOError:
                    coreg_xshift, coreg_yshift = (0.0, 0.0)
                    md['COREG_STATUS'] = 'FALLBACK'

            # running atmosphere if any products require it
            toa = True
            for val in products.requested.values():
                toa = toa and (self._products[val[0]].get('toa', False) or 'toa' in val)
            if not toa:
                start = datetime.now()

                if not settings().REPOS[self.Repository.name.lower()]['6S']:
                    raise ValueError("atmospheric correction requested but"
                        " settings.REPOS['landsat']['6S'] is False.")
                with utils.error_handler('Problem running 6S atmospheric model'):
                    wvlens = [(meta[b]['wvlen1'], meta[b]['wvlen2']) for b in visbands]
                    geo = self.metadata['geometry']
                    atm6s = SIXS(visbands, wvlens, geo, self.metadata['datetime'],
                                 sensor=self.sensor_set[0])
                    md["AOD Source"] = str(atm6s.aod[0])
                    md["AOD Value"] = str(atm6s.aod[1])

            # Break down by group
            groups = products.groups()
            # ^--- has the info about what products the user requested

            # create non-atmospherically corrected apparent reflectance and temperature image
            reflimg = gippy.GeoImage(img)
            theta = numpy.pi * self.metadata['geometry']['solarzenith'] / 180.0
            sundist = (1.0 - 0.016728 * numpy.cos(numpy.pi * 0.9856 * (float(self.day) - 4.0) / 180.0))
            for col in self.assets[asset].visbands:
                reflimg[col] = img[col] * (1.0 /
                        ((meta[col]['E'] * numpy.cos(theta)) / (numpy.pi * sundist * sundist)))
            for col in self.assets[asset].lwbands:
                reflimg[col] = (((img[col].pow(-1)) * meta[col]['K1'] + 1).log().pow(-1)
                        ) * meta[col]['K2'] - 273.15

            # This is landsat, so always just one sensor for a given date
            sensor = self.sensors[asset]

            asset_fn = self.assets[asset].filename

            # Process standard products (this is in the 'DN' block)
            for key, val in groups['Standard'].items():
                p_type = val[0]
                if asset not in self._products[p_type]['assets']:
                    verbose_out("{} not supported for {} assets".format(p_type, asset), 5)
                    continue
                start = datetime.now()
                # TODO - update if no atmos desired for others
                toa = self._products[val[0]].get('toa', False) or 'toa' in val
                # Create product
                with utils.error_handler(
                        'Error creating product {} for {}'
                        .format(key, basename(self.assets[asset].filename)),
                        continuable=True):
                    fname = self.temp_product_filename(sensor, key)
                    if val[0] == 'acca':
                        s_azim = self.metadata['geometry']['solarazimuth']
                        s_elev = 90 - self.metadata['geometry']['solarzenith']
                        erosion, dilation, cloudheight = 5, 10, 4000
                        if len(val) >= 4:
                            erosion, dilation, cloudheight = [int(v) for v in val[1:4]]
                        resset = set(
                            [(reflimg[band].Resolution().x(),
                              reflimg[band].Resolution().y())
                             for band in (self.assets[asset].visbands +
                                          self.assets[asset].lwbands)]
                        )
                        if len(resset) > 1:
                            raise Exception(
                                'ACCA requires all bands to have the same '
                                'spatial resolution.  Found:\n\t' + str(resset)
                            )
                        imgout = ACCA(reflimg, fname, s_elev, s_azim, erosion, dilation, cloudheight)
                    elif val[0] == 'fmask':
                        tolerance, dilation = 3, 5
                        if len(val) >= 3:
                            tolerance, dilation = [int(v) for v in val[1:3]]
                        imgout = Fmask(reflimg, fname, tolerance, dilation)

                    elif val[0] == 'cloudmask':
                        qaimg = self._readqa(asset)
                        npqa = qaimg.Read()  # read image file into numpy array
                        # https://landsat.usgs.gov/collectionqualityband
                        # cloudmaskmask = (cloud and
                        #                  (cc_low or cc_med or cc_high)
                        #                 ) or csc_high
                        # cloud iff bit 4
                        # (cc_low or cc_med or cc_high) iff bit 5 or bit 6
                        # (csc_high) iff bit 8 ***
                        #  NOTE: from USGS tables as of 2018-05-22, cloud
                        #  shadow conficence is either high(3) or low(1).
                        #  No pixels get medium (2).  And only no-data pixels
                        #  ever get no (0) confidence.


                        # GIPPY 1.0 note: rewrite this whole product after
                        # adding get_bit method to GeoRaster

                        def get_bit(np_array, i):
                            """Return an array with the ith bit extracted from each cell."""
                            return (np_array >> i) & 0b1

                        np_cloudmask = (
                            get_bit(npqa, 8) # shadow
                            | (get_bit(npqa, 4) & # cloud
                               ( # with at least low(1) confidence
                                   get_bit(npqa, 5) | get_bit(npqa, 6)
                               )
                            )
                        ).astype('uint8')

                        dilation_width = 20
                        elem = numpy.ones((dilation_width,) * 2, dtype='uint8')
                        np_cloudmask_dilated = binary_dilation(
                            np_cloudmask, structure=elem,
                        ).astype('uint8')
                        np_cloudmask_dilated *= (npqa != 1)
                        #

                        imgout = gippy.GeoImage(fname, img, gippy.GDT_Byte, 1)
                        verbose_out("writing " + fname, 2)
                        imgout.SetBandName(
                            self._products[val[0]]['bands'][0]['name'], 1
                        )
                        md.update(
                            {
                                'GIPS_LANDSAT_VERSION': self.version,
                                'GIPS_C1_DILATED_PIXELS': str(dilation_width),
                                'GIPS_LANDSAT_CLOUDMASK_CLOUD_VALUE': '1',
                                'GIPS_LANDSAT_CLOUDMASK_CLEAR_OR_NODATA_VALUE': '0',
                            }
                        )
                        ####################
                        # GIPPY1.0 note: replace this block with
                        # imgout[0].set_nodata(0.)
                        # imout[0].write_raw(np_cloudmask_dilated)
                        imgout[0].Write(
                            np_cloudmask_dilated
                        )
                        imgout = None
                        imgout = gippy.GeoImage(fname, True)
                        imgout[0].SetNoData(0.)
                        ####################
                    elif val[0] == 'rad':
                        imgout = gippy.GeoImage(fname, img, gippy.GDT_Int16, len(visbands))
                        for i in range(0, imgout.NumBands()):
                            imgout.SetBandName(visbands[i], i + 1)
                        imgout.SetNoData(-32768)
                        imgout.SetGain(0.1)
                        if toa:
                            for col in visbands:
                                img[col].Process(imgout[col])
                        else:
                            for col in visbands:
                                ((img[col] - atm6s.results[col][1]) / atm6s.results[col][0]
                                        ).Process(imgout[col])
                        # Mask out any pixel for which any band is nodata
                        #imgout.ApplyMask(img.DataMask())
                    elif val[0] == 'ref':
                        imgout = gippy.GeoImage(fname, img, gippy.GDT_Int16, len(visbands))
                        for i in range(0, imgout.NumBands()):
                            imgout.SetBandName(visbands[i], i + 1)
                        imgout.SetNoData(-32768)
                        imgout.SetGain(0.0001)
                        if toa:
                            for c in visbands:
                                reflimg[c].Process(imgout[c])
                        else:
                            for c in visbands:
                                (((img[c] - atm6s.results[c][1]) / atm6s.results[c][0])
                                        * (1.0 / atm6s.results[c][2])).Process(imgout[c])
                        # Mask out any pixel for which any band is nodata
                        #imgout.ApplyMask(img.DataMask())
                    elif val[0] == 'tcap':
                        tmpimg = gippy.GeoImage(reflimg)
                        tmpimg.PruneBands(['BLUE', 'GREEN', 'RED', 'NIR', 'SWIR1', 'SWIR2'])
                        arr = numpy.array(self.Asset._sensors[self.sensor_set[0]]['tcap']).astype('float32')
                        imgout = LinearTransform(tmpimg, fname, arr)
                        imgout.SetMeta('AREA_OR_POINT', 'Point')
                        outbands = ['Brightness', 'Greenness', 'Wetness', 'TCT4', 'TCT5', 'TCT6']
                        for i in range(0, imgout.NumBands()):
                            imgout.SetBandName(outbands[i], i + 1)
                    elif val[0] == 'temp':
                        imgout = gippy.GeoImage(fname, img, gippy.GDT_Int16, len(lwbands))
                        for i in range(0, imgout.NumBands()):
                            imgout.SetBandName(lwbands[i], i + 1)
                        imgout.SetNoData(-32768)
                        imgout.SetGain(0.1)
                        [reflimg[col].Process(imgout[col]) for col in lwbands]
                    elif val[0] == 'dn':
                        rawimg = self._readraw(asset)
                        rawimg.SetGain(1.0)
                        rawimg.SetOffset(0.0)
                        imgout = rawimg.Process(fname)
                        rawimg = None
                    elif val[0] == 'volref':
                        bands = deepcopy(visbands)
                        bands.remove("SWIR1")
                        imgout = gippy.GeoImage(fname, reflimg, gippy.GDT_Int16, len(bands))
                        [imgout.SetBandName(band, i + 1) for i, band in enumerate(bands)]
                        imgout.SetNoData(-32768)
                        imgout.SetGain(0.0001)
                        r = 0.54    # Water-air reflection
                        p = 0.03    # Internal Fresnel reflectance
                        pp = 0.54   # Water-air Fresnel reflectance
                        n = 1.34    # Refractive index of water
                        Q = 1.0     # Downwelled irradiance / upwelled radiance
                        A = ((1 - p) * (1 - pp)) / (n * n)
                        srband = reflimg['SWIR1'].Read()
                        nodatainds = srband == reflimg['SWIR1'].NoDataValue()
                        for band in bands:
                            bimg = reflimg[band].Read()
                            diffimg = bimg - srband
                            diffimg = diffimg / (A + r * Q * diffimg)
                            diffimg[bimg == reflimg[band].NoDataValue()] = imgout[band].NoDataValue()
                            diffimg[nodatainds] = imgout[band].NoDataValue()
                            imgout[band].Write(diffimg)
                    elif val[0] == 'wtemp':
                        raise NotImplementedError('See https://gitlab.com/appliedgeosolutions/gips/issues/155')
                        imgout = gippy.GeoImage(fname, img, gippy.GDT_Int16, len(lwbands))
                        [imgout.SetBandName(lwbands[i], i + 1) for i in range(0, imgout.NumBands())]
                        imgout.SetNoData(-32768)
                        imgout.SetGain(0.1)
                        tmpimg = gippy.GeoImage(img)
                        for col in lwbands:
                            band = tmpimg[col]
                            m = meta[col]
                            lat = self.metadata['geometry']['lat']
                            lon = self.metadata['geometry']['lon']
                            dt = self.metadata['datetime']
                            atmos = MODTRAN(m['bandnum'], m['wvlen1'], m['wvlen2'], dt, lat, lon, True)
                            e = 0.95
                            band = (tmpimg[col] - (atmos.output[1] + (1 - e) * atmos.output[2])
                                    ) / (atmos.output[0] * e)
                            band = (((band.pow(-1)) * meta[col]['K1'] + 1).log().pow(-1)
                                    ) * meta[col]['K2'] - 273.15
                            band.Process(imgout[col])

                    elif val[0] == 'bqashadow':
                        if 'LC8' not in self.sensor_set:
                            continue
                        imgout = gippy.GeoImage(fname, img, gippy.GDT_UInt16, 1)
                        imgout[0].SetNoData(0)
                        qaimg = self._readqa(asset)
                        qadata = qaimg.Read()
                        fill = binmask(qadata, 1)
                        dropped = binmask(qadata, 2)
                        terrain = binmask(qadata, 3)
                        cirrus = binmask(qadata, 14)
                        othercloud = binmask(qadata, 16)
                        cloud = (cirrus + othercloud) + 2 * (fill + dropped + terrain)
                        abfn = fname + '-intermediate'
                        abimg = gippy.GeoImage(abfn, img, gippy.GDT_UInt16, 1)
                        abimg[0].SetNoData(2)
                        abimg[0].Write(cloud.astype(numpy.uint16))
                        abimg.Process()
                        abimg = None
                        abimg = gippy.GeoImage(abfn + '.tif')

                        s_azim = self.metadata['geometry']['solarazimuth']
                        s_elev = 90 - self.metadata['geometry']['solarzenith']
                        erosion, dilation, cloudheight = 5, 10, 4000
                        if len(val) >= 4:
                            erosion, dilation, cloudheight = [int(v) for v in val[1:4]]
                        imgout = AddShadowMask(
                            abimg, imgout, 0, s_elev, s_azim, erosion,
                            dilation, cloudheight, {'notes': 'dev-version'}
                        )
                        imgout.Process()
                        abimg = None
                        os.remove(abfn + '.tif')

                    fname = imgout.Filename()
                    imgout.SetMeta(self.prep_meta(asset_fn, md))

                    if coreg:
                        coreg_mag = (coreg_xshift ** 2 + coreg_yshift ** 2) ** 0.5
                        insane =  coreg_mag > 75  # TODO: actual fix

                        imgout.SetMeta("COREG_MAGNITUDE", str(coreg_mag))

                        if not insane:
                            self._time_report("Setting affine of product")
                            affine = imgout.Affine()
                            affine[0] += coreg_xshift
                            affine[3] += coreg_yshift
                            imgout.SetAffine(affine)
                        imgout.Process()

                    imgout = None
                    archive_fp = self.archive_temp_path(fname)
                    self.AddFile(sensor, key, archive_fp)
                    product_finished_msg = ' -> {}: processed in {}'.format(
                            os.path.basename(archive_fp), datetime.now() - start)
                    utils.verbose_out(product_finished_msg, level=2)

            # Process Indices (this is in the 'DN' block)
            indices0 = dict(groups['Index'], **groups['Tillage'])
            if len(indices0) > 0:
                start = datetime.now()
                indices = {}
                indices_toa = {}
                for key, val in indices0.items():
                    if 'toa' in val:
                        indices_toa[key] = val
                    else:
                        indices[key] = val

                coreg_shift = {}

                if coreg:
                    coreg_shift['x'] = coreg_xshift
                    coreg_shift['y'] = coreg_yshift

                # Run TOA
                if len(indices_toa) > 0:
                    self._process_indices(reflimg, asset_fn, md, sensor,
                                          indices_toa, coreg_shift)

                # Run atmospherically corrected
                if len(indices) > 0:
                    for col in visbands:
                        img[col] = ((img[col] - atm6s.results[col][1]) / atm6s.results[col][0]
                                ) * (1.0 / atm6s.results[col][2])
                    self._process_indices(img, asset_fn, md, sensor, indices,
                                          coreg_shift)
                verbose_out(' -> %s: processed %s in %s' % (
                        self.basename, indices0.keys(), datetime.now() - start), 1)
            img = None
            # cleanup scene directory by removing (most) extracted files
            with utils.error_handler('Error removing extracted files', continuable=True):
                if settings().REPOS[self.Repository.name.lower()]['extract']:
                    for bname in self.assets[asset].datafiles():
                        if bname[-7:] != 'MTL.txt':
                            files = glob.glob(os.path.join(self.path, bname) + '*')
                            RemoveFiles(files)
                # TODO only wtemp uses MODTRAN; do the dir removal there?
                modtran_path = os.path.join(self.path, 'modtran')
                if os.path.exists(modtran_path):
                    shutil.rmtree(modtran_path)

            if groups['ACOLITE']:
                start = datetime.now()
                aco_dn = self.generate_temp_path('acolite')
                os.mkdir(aco_dn)
                a_obj = self.assets[asset]
                err_msg = 'Error creating ACOLITE products {} for {}'.format(
                    groups['ACOLITE'].keys(), os.path.basename(a_obj.filename))
                with utils.error_handler(err_msg, continuable=True):
                    # TODO use self.temp_product_filename(sensor, prod_type):
                    # then copy to self.path using methods
                    p_spec = {p: os.path.join(self.path, self.basename + '_' + p + '.tif')
                              for p in groups['ACOLITE']}
                    prodout = gips.atmosphere.process_acolite(a_obj, aco_dn,
                        p_spec, self.prep_meta(asset_fn, md.copy()), reflimg)
                    endtime = datetime.now()
                    for k, fn in prodout.items():
                        self.AddFile(sensor, k, fn)
                    verbose_out(' -> {}: processed {} in {}'.format(
                            self.basename, prodout.keys(), endtime - start), 1)
                ## end ACOLITE

    def filter(self, pclouds=100, sensors=None, **kwargs):
        """Check if Data object passes filter.

        User can't enter pclouds, but can pass in --sensors.  kwargs
        isn't used.
        """
        if not super(landsatData, self).filter(pclouds, **kwargs):
            return False
        if sensors:
            if type(sensors) is str:
                sensors = [sensors]
            sensors = set(sensors)
            # ideally, the data class would be trimmed by
            if not sensors.intersection(self.sensor_set):
                return False
        return True

    def meta(self, asset_type):
        """Read in Landsat metadata file and return it as a dict.

         Also saves it to self.metadata."""
        # TODO this belongs in landsatAsset
        # test if metadata already read in, if so, return
        if hasattr(self, 'metadata'):
            return self.metadata

        asset_obj = self.assets[asset_type]
        c1_json = asset_obj.load_c1_json()
        if c1_json:
            r = requests.get(c1_json['mtl'])
            r.raise_for_status()
            text = r.text
            qafn = c1_json['qa-band'].encode('ascii', 'ignore')
        else:
            datafiles = asset_obj.datafiles()
            # save for later; defaults to None
            qafn = next((f for f in datafiles if '_BQA.TIF' in f), None)
            # locate MTL file and save it to disk if it isn't saved already
            mtlfilename = next(f for f in datafiles if 'MTL.txt' in f)
            if os.path.exists(mtlfilename) and os.stat(mtlfilename).st_size:
                os.remove(mtlfilename)
            if not os.path.exists(mtlfilename):
                mtlfilename = asset_obj.extract([mtlfilename])[0]
            # Read MTL file
            with utils.error_handler(
                            'Error reading metadata file ' + mtlfilename):
                text = open(mtlfilename, 'r').read()
            if len(text) < 10:
                raise IOError('MTL file is too short. {}'.format(mtlfilename))

        sensor = asset_obj.sensor
        smeta = asset_obj._sensors[sensor]

        # Process MTL text - replace old metadata tags with new
        # NOTE This is not comprehensive, there may be others
        text = text.replace('ACQUISITION_DATE', 'DATE_ACQUIRED')
        text = text.replace('SCENE_CENTER_SCAN_TIME', 'SCENE_CENTER_TIME')

        for (ob, nb) in zip(smeta['oldbands'], smeta['bands']):
            text = re.sub(r'\WLMIN_BAND' + ob, 'RADIANCE_MINIMUM_BAND_' + nb, text)
            text = re.sub(r'\WLMAX_BAND' + ob, 'RADIANCE_MAXIMUM_BAND_' + nb, text)
            text = re.sub(r'\WQCALMIN_BAND' + ob, 'QUANTIZE_CAL_MIN_BAND_' + nb, text)
            text = re.sub(r'\WQCALMAX_BAND' + ob, 'QUANTIZE_CAL_MAX_BAND_' + nb, text)
            text = re.sub(r'\WBAND' + ob + '_FILE_NAME', 'FILE_NAME_BAND_' + nb, text)
        for l in ('LAT', 'LON', 'MAPX', 'MAPY'):
            for c in ('UL', 'UR', 'LL', 'LR'):
                text = text.replace('PRODUCT_' + c + '_CORNER_' + l, 'CORNER_' + c + '_' + l + '_PRODUCT')
        text = text.replace('\x00', '')
        # Remove junk
        lines = text.split('\n')
        mtl = dict()
        for l in lines:
            meta = l.replace('\"', "").strip().split('=')
            if len(meta) > 1:
                key = meta[0].strip()
                item = meta[1].strip()
                if key != "GROUP" and key != "END_GROUP":
                    mtl[key] = item

        # Extract useful metadata
        lats = (float(mtl['CORNER_UL_LAT_PRODUCT']), float(mtl['CORNER_UR_LAT_PRODUCT']),
                float(mtl['CORNER_LL_LAT_PRODUCT']), float(mtl['CORNER_LR_LAT_PRODUCT']))
        lons = (float(mtl['CORNER_UL_LON_PRODUCT']), float(mtl['CORNER_UR_LON_PRODUCT']),
                float(mtl['CORNER_LL_LON_PRODUCT']), float(mtl['CORNER_LR_LON_PRODUCT']))
        lat = (min(lats) + max(lats)) / 2.0
        lon = (min(lons) + max(lons)) / 2.0
        dt = datetime.strptime(mtl['DATE_ACQUIRED'] + ' ' + mtl['SCENE_CENTER_TIME'][:-2], '%Y-%m-%d %H:%M:%S.%f')
        clouds = 0.0
        with utils.error_handler('Error reading CLOUD_COVER metadata', continuable=True):
            # CLOUD_COVER isn't trusted for unknown reasons; previously errors were silenced, but
            # now maybe explicit error reports will reveal something.
            clouds = float(mtl['CLOUD_COVER'])

        filenames = []
        gain = []
        offset = []
        dynrange = []
        for i, b in enumerate(smeta['bands']):
            minval = int(float(mtl['QUANTIZE_CAL_MIN_BAND_' + b]))
            maxval = int(float(mtl['QUANTIZE_CAL_MAX_BAND_' + b]))
            minrad = float(mtl['RADIANCE_MINIMUM_BAND_' + b])
            maxrad = float(mtl['RADIANCE_MAXIMUM_BAND_' + b])
            gain.append((maxrad - minrad) / (maxval - minval))
            offset.append(minrad)
            dynrange.append((minval, maxval))
            filenames.append(mtl['FILE_NAME_BAND_' + b].strip('\"'))

        _geometry = {
            'solarzenith': (90.0 - float(mtl['SUN_ELEVATION'])),
            'solarazimuth': float(mtl['SUN_AZIMUTH']),
            'zenith': 0.0,
            'azimuth': 180.0,
            'lat': lat,
            'lon': lon,
        }

        self.metadata = {
            'filenames': filenames,
            'gain': gain,
            'offset': offset,
            'dynrange': dynrange,
            'geometry': _geometry,
            'datetime': dt,
            'clouds': clouds,
        }
        if qafn is not None:
            self.metadata['qafilename'] = qafn
        #self.metadata.update(smeta)
        return self.metadata

    def _readqa(self, asset_type):
        """Returns a gippy GeoImage containing a QA band.

        The QA band belongs to the asset corresponding to the given asset type.
        """
        md = self.meta(asset_type)
        if self.assets[asset_type].in_cloud_storage():
            return gippy.GeoImage(md['qafilename'])
        if settings().REPOS[self.Repository.name.lower()]['extract']:
            # Extract files
            qadatafile = self.assets[asset_type].extract([md['qafilename']])
        else:
            # Use tar.gz directly using GDAL's virtual filesystem
            qadatafile = os.path.join(
                    '/vsitar/' + self.assets[asset_type].filename,
                    md['qafilename'])
        qaimg = gippy.GeoImage(qadatafile)
        return qaimg

    def _readraw(self, asset_type):
        """Return a gippy GeoImage containing raster bands.

        The bands are read from the asset corresponding to the given
        asset type.
        """
        # TODO this belongs in landsatAsset
        start = datetime.now()
        asset_obj = self.assets[asset_type]

        md = self.meta(asset_type)

        try:
            self._time_report("Gathering band files")
            if asset_type == 'C1GS':
                paths = self._download_gcs_bands(self._temp_proc_dir)
            else:
                paths = asset_obj.band_paths()
            self._time_report("Finished gathering band files")
        except NotImplementedError:
            # Extract files, use tarball directly via GDAL's virtual filesystem?
            if self.get_setting('extract'):
                paths = self.extract(md['filenames'])
            else:
                paths = [os.path.join('/vsitar/' + asset_obj.filename, f)
                         for f in md['filenames']]
        self._time_report("reading bands")
        image = gippy.GeoImage(paths)
        image.SetNoData(0)

        # TODO - set appropriate metadata
        #for key,val in meta.iteritems():
        #    image.SetMeta(key,str(val))

        # Geometry used for calculating incident irradiance
        # colors = self.assets['DN']._sensors[self.sensor_set[0]]['colors']

        sensor = asset_obj.sensor
        colors = asset_obj._sensors[sensor]['colors']

        for bi in range(0, len(md['filenames'])):
            image.SetBandName(colors[bi], bi + 1)
            # need to do this or can we index correctly?
            band = image[bi]
            gain = md['gain'][bi]
            band.SetGain(gain)
            band.SetOffset(md['offset'][bi])
            dynrange = md['dynrange'][bi]
            # #band.SetDynamicRange(dynrange[0], dynrange[1])
            # dynrange[0] was used internally to for conversion to radiance
            # from DN in GeoRaster.Read:
            #   img = Gain() * (img-_minDC) + Offset();  # (1)
            # and with the removal of _minDC and _maxDC it is now:
            #   img = Gain() * img + Offset();           # (2)
            # And 1 can be re-written as:
            #   img = Gain() * img - Gain() *
            #                       _minDC + Offset();   # (3)
            #       = Gain() * img + Offset
            #                      - _min * Gain() ;     # (4)
            # So, since the gippy now has line (2), we can add
            # the final term of (4) [as below] to keep that functionality.
            image[bi] = band - dynrange[0] * gain
            # I verified this by example.  With old gippy.GeoRaster:
            #     In [8]: a.min()
            #     Out[8]: -64.927711
            # with new version.
            #     In [20]: ascale.min() - 1*0.01298554277169103
            #     Out[20]: -64.927711800095906

        self._time_report("done reading bands")
        verbose_out('%s: read in %s' % (image.Basename(), datetime.now() - start), 2)
        return image

    def _s2_tiles_for_coreg(self, inventory, date_found, landsat_footprint):
        if len(inventory) == 0:
            verbose_out("No S2 assets found on {}".format(date_found), 3)
            return None

        raster_vsi_paths = []
        s2_footprint = Polygon()
        tiles = inventory[date_found].tiles.keys()

        for tile in tiles:
            s2ao = inventory[date_found][tile].current_asset()
            if s2ao.tile[:2] != self.utm_zone():
                continue
            band_8 = next(f for f in s2ao.datafiles()
                if f.endswith('B08.jp2') and tile in basename(f))
            vsi_str = (band_8 if s2ao.asset == 'L1CGS' else
                       '/vsizip/' + os.path.join(s2ao.filename, band_8))
            raster_vsi_paths.append(vsi_str)
            s2_footprint = s2_footprint.union(wkt_loads(s2ao.footprint()))

        if len(raster_vsi_paths) == 0:
            verbose_out("No S2 assets found in UTM zone {}".format(self.utm_zone()), 3)
            return None

        percent_cover = (s2_footprint.intersection(landsat_footprint).area) / landsat_footprint.area
        if percent_cover > .2:
            return raster_vsi_paths

        verbose_out("S2 assets do not cover enough of Landsat data.", 3)
        return None

    def sentinel2_coreg_export(self, tmpdir):
        """
        Grabs closest (temporally) sentinel2 tiles and stitches them together
        to match this landsat tile's footprint.

        tmpdir is a directory name
        """
        from gips.data.sentinel2 import sentinel2Asset, sentinel2Data
        landsat_shp = self.get_setting('tiles')
        spatial_extent = SpatialExtent.factory(
            sentinel2Data, site=landsat_shp,
            where="pr = '{}'".format(self.id),
            ptile=20.0)[0]
        fetch = False

        # If there is no available sentinel2 scene on that day, search before and after
        # until one is found.
        delta = timedelta(1)

        if self.date < date(2017, 1, 1):
            date_found = starting_date = date(2017, self.date.month, self.date.day)
        else:
            date_found = starting_date = self.date

        temporal_extent = TemporalExtent(starting_date.strftime("%Y-%j"))
        self._time_report("querying for most recent sentinel2 images")

        # TODO: DRY the following statement which is repeated 3 times here
        inventory = DataInventory(sentinel2Data, spatial_extent, temporal_extent, fetch=fetch, pclouds=33)

        landsat_footprint = wkt_loads(self.assets[next(iter(self.assets))].get_geometry())

        while True:
            if delta > timedelta(90):
                raise NoSentinelError(
                    "didn't find s2 images in this utm zone {}, (pathrow={},date={})"
                    .format(self.utm_zone(), self.id, self.date)
                )
            temporal_extent = TemporalExtent((starting_date + delta).strftime("%Y-%j"))
            inventory = DataInventory(
                sentinel2Data, spatial_extent, temporal_extent,
                fetch=fetch, pclouds=33
            )

            geo_images = self._s2_tiles_for_coreg(
                inventory, (starting_date + delta), landsat_footprint
            )

            if geo_images:
                geo_images = self.Asset._cache_if_vsicurl(geo_images, tmpdir)
                date_found = starting_date + delta
                break

            temporal_extent = TemporalExtent((starting_date - delta).strftime("%Y-%j"))
            inventory = DataInventory(
                sentinel2Data, spatial_extent, temporal_extent,
                fetch=fetch, pclouds=33
            )

            geo_images = self._s2_tiles_for_coreg(
                inventory, (starting_date - delta), landsat_footprint
            )
            if geo_images:
                geo_images = self.Asset._cache_if_vsicurl(geo_images, tmpdir)
                date_found = starting_date - delta
                break

            delta += timedelta(1)

        self._time_report("merge sentinel images to bin")
        merge_args = ["gdal_merge.py", "-o", tmpdir + "/sentinel_mosaic.bin",
                      "-of", "ENVI", "-a_nodata", "0"]
        # only use images that are in the same proj as landsat tile
        merge_args.extend(geo_images)
        subprocess.call(merge_args, env={"GDAL_NUM_THREADS": "1"}, )
        self._time_report("done with s2 export")
        return tmpdir + '/sentinel_mosaic.bin'

    def run_arop(self, base_band_filename):
        """
        Runs AROP's `ortho` program.

        base_band_filename is the filename of the sentinel2 image you want
        to warp to
        """
        warp_tile = self.id
        warp_date = self.date
        asset_type = self.preferred_asset
        asset = self.assets[asset_type]

        with utils.make_temp_dir() as tmpdir:
            nir_band = asset._sensors[asset.sensor]['bands'][
                asset._sensors[asset.sensor]['colors'].index('NIR')
            ]
            warp_band_filenames = [
                f for f in asset.datafiles()
                        if f.endswith("B{}.TIF".format(nir_band))
            ]
            if asset_type not in ['C1GS', 'C1S3']:
                warp_band_filenames = ['/vsitar/' + os.path.join(asset.filename, f) for f in warp_band_filenames]

            warp_bands_bin = []
            for band in warp_band_filenames:
                band_bin = basename(band) + '.bin'
                cmd = ["gdal_translate", "-of", "ENVI",
                       band,
                       os.path.join(tmpdir, band_bin)]
                subprocess.call(args=cmd, cwd=tmpdir)
                warp_bands_bin.append(band_bin)

            # make parameter file
            with open(os.path.join(os.path.dirname(__file__), 'input_file_tmp.inp'), 'r') as input_template:
                template = input_template.read()

            base_band_img = gippy.GeoImage(base_band_filename)
            warp_base_band_filename = [
                f for f in warp_bands_bin
                        if f.endswith("B{}.bin".format(nir_band))
            ][0]
            warp_base_band_img = gippy.GeoImage(os.path.join(tmpdir, warp_base_band_filename))
            base_pixel_size = abs(base_band_img.Resolution().x())
            warp_pixel_size = abs(warp_base_band_img.Resolution().x())
            out_pixel_size = max(base_pixel_size, warp_pixel_size)
            parameters = template.format(
                base_satellite='Sentinel2',
                base_band=base_band_filename,
                base_nsample=base_band_img.XSize(),
                base_nline=base_band_img.YSize(),
                base_pixel_size=base_pixel_size,
                base_upper_left_x=base_band_img.MinXY().x(),
                base_upper_left_y=base_band_img.MaxXY().y(),
                base_utm=self.utm_zone(),
                warp_satellite='Landsat8',
                warp_nbands=len(warp_bands_bin),
                warp_bands=' '.join([os.path.join(tmpdir, band) for band in warp_bands_bin]),
                warp_base_band=os.path.join(tmpdir, warp_base_band_filename),
                warp_data_type=' '.join(([
                    str(warp_base_band_img.DataType())
                ] * len(warp_bands_bin))),
                warp_nsample=warp_base_band_img.XSize(),
                warp_nline=warp_base_band_img.YSize(),
                warp_pixel_size=warp_pixel_size,
                warp_upper_left_x=warp_base_band_img.MinXY().x(),
                warp_upper_left_y=warp_base_band_img.MaxXY().y(),
                warp_utm=self.utm_zone(),
                out_bands=' '.join(
                    [os.path.join(tmpdir, basename(band) + '_warped.bin')
                     for band in warp_bands_bin]
                ),
                out_base_band=os.path.join(
                    tmpdir, basename(warp_base_band_filename)) + '_warped.bin',
                out_pixel_size=out_pixel_size,
                tmpdir=tmpdir
            )

            parameter_file = os.path.join(tmpdir, 'parameter_file.inp')
            with open(parameter_file, 'w') as param_file:
                param_file.write(parameters)

            shutil.copyfile(
                os.path.join(os.path.dirname(__file__), 'lndortho.cps_par.ini'),
                os.path.join(tmpdir, 'lndortho.cps_par.ini')
            )

            try:
                # subprocess has a timeout option as of python 3.3
                ORTHO_TIMEOUT = 10 * 60
                cmd = ["timeout", str(ORTHO_TIMEOUT),
                       "ortho", "-r", parameter_file]
                returnstatus = subprocess.check_call(args=cmd, cwd=tmpdir)
            except subprocess.CalledProcessError as e:
                raise CantAlignError(repr((warp_tile, warp_date)))

            with open('{}/cp_log.txt'.format(tmpdir), 'r') as log:
                xcoef_re = re.compile(r"x' += +([\d\-\.]+) +\+ +[\d\-\.]+ +\* +x +\+ +[\d\-\.]+ +\* y")
                ycoef_re = re.compile(r"y' += +([\d\-\.]+) +\+ +[\d\-\.]+ +\* +x +\+ +[\d\-\.]+ +\* y")
                xcoef = ycoef = None
                for line in log:
                    x_match = xcoef_re.match(line)
                    if x_match:
                        xcoef = float(x_match.group(1))
                    y_match = ycoef_re.match(line)
                    if y_match:
                        ycoef = float(y_match.group(1))
                if xcoef is None:
                    raise CantAlignError('AROP: no coefs found in cp_log --> '
                                         + repr((warp_tile, warp_date)))
            x_shift = ((base_band_img.MinXY().x() - warp_base_band_img.MinXY().x()) / out_pixel_size - xcoef) * out_pixel_size
            y_shift = ((base_band_img.MaxXY().y() - warp_base_band_img.MaxXY().y()) / out_pixel_size + ycoef) * out_pixel_size

            with open('{}/{}_{}_coreg_args.txt'.format(self.path, self.id, datetime.strftime(self.date, "%Y%j")), 'w') as coreg_args:
                coreg_args.write("x: {}\n".format(x_shift))
                coreg_args.write("y: {}".format(y_shift))

    def utm_zone(self):
        """
        Parse UTM zone out of `gdalinfo` output.
        """
        if getattr(self, 'utm_zone_number', None):
            return self.utm_zone_number
        self.utm_zone_number = None

        asset = self.assets[self.preferred_asset]

        # TODO: stick this somewhere better.  Just hacking to make it work now.
        if asset.asset in ['C1S3', 'C1GS']:
            if os.path.exists(asset.filename):
                c1json_content = asset.load_c1_json()
                utils.verbose_out('requesting ' + c1json_content['mtl'], 4)
                text = requests.get(c1json_content['mtl']).text
            else:
                query_results = asset.query_gs(asset.tile, asset.date)
                if query_results is None:
                    raise IOError('Could not locate metadata for'
                                  ' ({}, {})'.format(self.tile, self.date))
                url = cls.gs_object_url_base() + query_results['keys']['mtl']
                utils.verbose_out('requesting ' + url, 4)
                text = requests.get(url).text
        else:
            print('asset is "{}"'.format(asset.asset))
            mtl = asset.extract([f for f in asset.datafiles() if f.endswith("MTL.txt")])[0]
            with open(mtl, 'r') as mtl_file:
                text = mtl_file.read()
        match = re.search(".*UTM_ZONE = (\d+).*", text)
        if match:
            self.utm_zone_number = match.group(1)
        else:
            raise ValueError('MTL file does not contian UTM_ZONE')
        print('utm_zone is ' + str(self.utm_zone_number))
        return self.utm_zone_number

    def parse_coreg_coefficients(self):
        """
        Parse out coregistration coefficients from asset's `*_coreg_args.txt`
        file.
        """
        date = datetime.strftime(self.date, "%Y%j")
        cp_log = "{}/{}_{}_coreg_args.txt".format(self.path, self.id, date)
        with open(cp_log, 'r') as log:
            xcoef_re = re.compile(r"x: (-?\d+\.?\d*)")
            ycoef_re = re.compile(r"y: (-?\d+\.?\d*)")

            for line in log:
                x_match = xcoef_re.match(line)
                if x_match:
                    xcoef = float(x_match.groups()[0])
                y_match = ycoef_re.match(line)
                if y_match:
                    ycoef = float(y_match.groups()[0])

        return xcoef, ycoef<|MERGE_RESOLUTION|>--- conflicted
+++ resolved
@@ -442,39 +442,7 @@
         re_string = key_prefix + fname_fragment
         filter_re = re.compile(re_string)
 
-<<<<<<< HEAD
-        missing_auth_vars = tuple(
-                set(['AWS_SECRET_ACCESS_KEY', 'AWS_ACCESS_KEY_ID'])
-                - set(os.environ.keys()))
-        if len(missing_auth_vars) > 0:
-            # Set environment variables by loading them from ~/.aws/credentials
-            session = boto3.Session()
-            credentials = session.get_credentials().get_frozen_credentials()
-            if credentials is None:
-                # TODO: If still missing, raise
-                raise EnvironmentError("Missing AWS S3 auth credentials:"
-                                       "  {}".format(missing_auth_vars))
-
-            os.environ['AWS_ACCESS_KEY_ID'] = credentials.access_key
-            os.environ['AWS_SECRET_ACCESS_KEY'] = credentials.secret_key
-
-        # on repeated searches, chances are we have a cache we can use
-        expected_prefix, keys = cls._query_s3_cache
-        if expected_prefix != key_prefix:
-            verbose_out("New prefix detected; refreshing S3 query cache.", 5)
-            # find the layer and metadata files matching the current scene
-            s3 = boto3.resource('s3')
-            bucket = s3.Bucket(cls._s3_bucket_name)
-            keys = [o.key for o in bucket.objects.filter(Prefix=key_prefix)]
-            cls._query_s3_cache = key_prefix, keys
-            verbose_out("Found {} S3 keys while searching for for key fragment"
-                        " '{}'".format(len(keys), key_prefix), 5)
-        else:
-            verbose_out("Found {} cached search results for S3 key fragment"
-                        " '{}'".format(len(keys), key_prefix), 5)
-=======
         keys = cls.s3_prefix_search(key_prefix)
->>>>>>> ecefe4c3
 
         _30m_tifs = []
         _15m_tif = mtl_txt = qa_tif = None
