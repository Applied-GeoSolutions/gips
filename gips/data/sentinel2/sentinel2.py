--- conflicted
+++ resolved
@@ -44,23 +44,7 @@
 from gips import utils
 from gips import atmosphere
 
-<<<<<<< HEAD
-=======
-"""Steps for adding a product to this driver:
-
-* add the product to the _products dict
-* make a $prod_geoimage() method to generate the GeoImage; follow pattern of others.
-* add a stanza to the conditional below where $prod_geoimage is called.
-* add the product to the dependency dict above.
-* if atmo correction is in use:
-    * save its metadata (see 'ref' for a pattern)
-    * add the product to the conditional for metadata in the file-saving block
-* update system tests
-"""
-
 _asset_type = 'L1C' # only one for the whole driver for now
-
->>>>>>> 8b3e0a94
 
 class sentinel2Repository(Repository):
     name = 'Sentinel2'
