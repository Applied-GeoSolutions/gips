--- conflicted
+++ resolved
@@ -252,19 +252,7 @@
             self.style_res['datastrip-md-re'] = sr['datastrip-md-re'].format(tileid=self.tile)
 
     @classmethod
-<<<<<<< HEAD
     def query_scihub(cls, style, tile, date):
-=======
-    def query_provider(cls, asset, tile, date, pclouds=100, **fetch_kwargs):
-        """Search for a matching asset in the Sentinel-2 servers.
-
-        Uses the given (asset, tile, date) tuple as a search key, and
-        returns a tuple (base-filename-of-asset, url-for-fetching).  If
-        no assets were found, returns (None, None).
-        """
-        # set up fetch params
-        year, month, day = date.timetuple()[:3]
->>>>>>> e60af284
         username = cls.Repository.get_setting('username')
         password = cls.Repository.get_setting('password')
 
