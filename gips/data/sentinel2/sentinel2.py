--- conflicted
+++ resolved
@@ -441,8 +441,6 @@
         return list(tiles)
 
 
-<<<<<<< HEAD
-=======
     def cloud_cover(self):
         """Returns cloud cover for the current asset.
 
@@ -489,7 +487,7 @@
     def filter(self, pclouds=100, **kwargs):
         return pclouds >= 100 or self.cloud_cover() <= pclouds
 
->>>>>>> 4dd5a213
+
     def xml_subtree(self, md_file_type, subtree_tag):
         """Loads XML, then returns the given Element from it.
 
