#!/usr/bin/env python

import os, sys, errno
import argparse
import glob
import re

import datetime
import shutil
import numpy

from copy import deepcopy
import traceback
from collections import OrderedDict

import gippy
from gippy.atmosphere import atmosphere

from gippy.data.core import Data, DataInventory, VerboseOut, FileToList

from pdb import set_trace

class LandsatData(Data):
    """ Represents a single date and temporal extent along with (existing) product variations (raw, ref, toaref, ind, ndvi, etc) """
    name = 'Landsat'
    sensors = {'LT4': 'Landsat 4', 'LT5': 'Landsat 5', 'LE7': 'Landsat 7', 'LC8': 'Landsat 8'}
    _rootdir = '/titan/data/landsat/tiles'
    _tiles_vector = 'landsat_wrs'
    _tiles_attribute = 'pr'
    _pattern = 'L*.tar.gz'
    _prodpattern = '*.tif'
    _metapattern = 'MTL.txt'

    _products = OrderedDict([
        ('rgb', {
            'description': 'RGB image for viewing (quick processing)',
            'function': 'RGB',
            'atmcorr': False,
        }),
        ('rad', {
            'description': 'Surface leaving radiance',
            'function': 'Rad',
            'atmcorr': True,
        }),
        ('toarad',{
            'description': 'Top of atmosphere radiance',
            'function': 'Rad',
            'atmcorr': False,
        }),
        ('ref', {
            'description': 'Surface reflectance',
            'function': 'Ref',
            'atmcorr': True,
        }),
        ('toaref', {
            'description': 'Top of atmosphere reflectance',
            'function': 'Ref',
            'atmcorr': False,
        }),
        #('ind', {
        #    'description': 'Atmospherically corrected common indices (NDVI,EVI,LSWI,NDSI,BI)',
        #    'function': 'Indices',
        #    'atmcorr': True,
        #}),
        #('toaind', {
        #    'description': 'Top of atmosphere common indices (NDVI,EVI,LSWI,NDSI,BI)',
        #    'function': 'Indices',
        #    'atmcorr': False,
        #}),
        ('ndvi', {
            'description': 'Atmospherically corrected NDVI',
            'function': 'NDVI',
            'atmcorr': True,
        }),
        ('evi', {
            'description': 'Atmospherically corrected EVI',
            'function': 'EVI',
            'atmcorr': True,
        }),
        ('lswi', {
            'description': 'Atmospherically corrected LSWI',
            'function': 'LSWI',
            'atmcorr': True,
        }),
        ('ndsi', {
            'description': 'Atmospherically corrected NDSI',
            'function': 'NDSI',
            'atmcorr': True,
        }),
        ('ndti', {
            'description': 'Atmospherically corrected NDTI',
            'function': 'NDTI',
            'atmcorr': True,
        }),
        ('satvi', {
            'description': 'Atmospherically corrected SATVI',
            'function': 'SATVI',
            'atmcorr': True,
        }),
        ('toabi', {
            'description': 'TOA BI',
            'function': 'BI',
            'atmcorr': False,
        }),
        ('toandvi', {
            'description': 'TOA NDVI',
            'function': 'NDVI',
            'atmcorr': False,
        }),

        # Tillage
        ('crc', {
            'description': 'Crop Residue Cover',
            'function': 'CRC',
            'atmcorr': True,
        }),
        ('crcm', {
            'description': 'Crop Residue Cover',
            'function': 'CRCm',
            'atmcorr': True,
        }),
        ('isti', {
            'description': 'Inverse Standard Tillage Index',
            'function': 'iSTI',
            'atmcorr': True,
        }),
        ('sti', {
            'description': 'Standard Tillage Index',
            'function': 'STI',
            'atmcorr': True,
        }),

        # Other
        ('acca', {
            'description': 'ACCA Cloud Algorithm',
            'function': 'ACCA',
            'atmcorr': False,
        }),
    ])

    @classmethod
    def inspect(cls, filename):
        """ Inspect a single file and get some metadata
                path - full path to files/products
                basename - base/root name of this tile/date
                products - dictionary of product name and filename
                sensor - name of sensor
        """
        path,basename = os.path.split(filename)
        tile = basename[3:9]
        year = basename[9:13]
        doy = basename[13:16]
        return {
            'tile': tile,
            'basename': basename[:-12],
            'sensor': basename[0:3],
            'path':os.path.join(cls._rootdir,tile,year+doy)
        }

    def filter(self, tile, maxclouds=100):
        """ Check if tile passes filter """
        if maxclouds < 100:
            meta = cls._readmeta(tile)
            if meta['clouds'] > maxclouds:
                return False
        return True
<<<<<<< HEAD
=======

    @classmethod
    def archive(cls, path=''):
        """ Move landsat files from current directory to archive location """
        if (dir == ''):
            fnames = glob.glob('L*.tar.gz')
        else:
            fnames = glob.glob(os.path.join(path, 'L*.tar.gz'))
        numadded = 0
        for f in fnames:
            pathrow = f[3:9]
            year = f[9:13]
            doy = f[13:16]
            path = os.path.join(cls.rootdir,pathrow,year+doy)

            # Make directory
            try:
                #pass
                os.makedirs(path)
            except OSError as exc: # Python >2.5
                if exc.errno == errno.EEXIST and os.path.isdir(path):
                    #print 'Directory already exists'
                    pass
                else:
                    raise Exception('Unable to make product directory %s' % path)

            # Move file
            try:
                newf = os.path.join(path,f)
                if not os.path.exists(newf):
                    # Check for older versions
                    existing_files = glob.glob(os.path.join(path,'*tar.gz'))
                    if len(existing_files) > 0:
                        print 'Other version of %s already exist:' % f
                        for ef in existing_files: print '\t%s' % ef
                    shutil.move(f,newf)
                    #print f, ' -> ',path
                    numadded = numadded + 1
            except shutil.Error as err:
                print err
                print f, ' -> problem archiving file'
                #raise Exception('shutils error %s' % err)
                #if exc.errno == errno.EEXIST:
                #    print f, ' removed, already in archive'
        print '%s files added to archive' % numadded
        if numadded != len(fnames):
            print '%s files not added to archive' % (len(fnames)-numadded)
>>>>>>> 2e88651a

    def process(self, overwrite=False, suffix=''): # , overviews=False):
        """ Make sure all products exist for all tiles, process if necessary """
        if suffix != '' and suffix[:1] != '_': suffix = '_' + suffix
        for tile, data in self.tiles.items():
            fout_base = os.path.join(data['path'], data['basename'] + '_')
            fouts = {}
            runatm = False
            # generate all product names and check if already existing
            for product in self.products:
                if self._products[product]['atmcorr']: runatm = True
                if product not in self._products.keys():
                    raise Exception('Product %s not recognized' % product)
                fout = fout_base + product + suffix
                if len(glob.glob(fout+'.*')) == 0 or overwrite: fouts[product] = fout

            if len(fouts) > 0:
                start = datetime.datetime.now()
                try:
                    # TODO - If only doing temp then don't waste time with other bands
                    img = self._readraw(tile)
                except Exception,e:
                    print 'Error reading data %s' % data['products']['raw']
                    VerboseOut('%s %s' % (data['basename'],e), 2)
                    VerboseOut(traceback.format_exc(), 3)
                    return
                if runatm: atmospheres = [atmosphere(i,data['metadata']) for i in range(1,img.NumBands()+1)]
                VerboseOut('%s: read in %s' % (data['basename'],datetime.datetime.now() - start))

                for product,fname in fouts.iteritems():
                    try:
                        start = datetime.datetime.now()

                        if (self._products[product]['atmcorr']):
                            for i in range(0,img.NumBands()):
                                b = img[i]
                                b.SetAtmosphere(atmospheres[i])
                                img[i] = b
                            VerboseOut('atmospherically correcting',2)
                        else:
                            img.ClearAtmosphere()

                        try:
                            fcall = 'gippy.%s(img, fname)' % self._products[product]['function']
                            VerboseOut(fcall,2)
                            imgout = eval(fcall)
                        except Exception,e:
                            print 'Error creating product %s for %s: %s' % (product,fname,e)
                            VerboseOut(traceback.format_exc(),2)

                        #if overviews: imgout.AddOverviews()
                        #fname = imgout.Filename()
                        imgout = None
                        dur = datetime.datetime.now() - start
                        data['products'][product] = fname
                        VerboseOut(' -> %s: processed in %s' % (os.path.basename(fname),dur))
                    except Exception,e:
                        print 'Error processing %s' % fname
                        VerboseOut('%s %s' % (data['basename'],e),2)
                        VerboseOut(traceback.format_exc(), 3)
                img = None
                # cleanup directory
                try:
                    for bname in data['metadata']['filenames']:
                        files = glob.glob(os.path.join(data['path'],bname)+'*')
                        for f in files: os.remove(f)
                    shutil.rmtree(os.path.join(dirname,'modtran'))
                except: pass

    def project(self, res=[30,30], datadir='data_landsat'):
        """ Create reprojected, mosaiced images for this site and date """
        if res is None: res=[30,30]
        super(LandsatData, self).project(res=res, datadir=datadir)

    def _readmeta(self, tile):
        """ Read in Landsat MTL (metadata) file """
        filename = self.tiles[tile]['products']['raw']
        mtlfilename = self.extract(filename)

        VerboseOut('reading %s' % mtlfilename, 3)
        # Read MTL file
        try:
            text = open(mtlfilename,'r').read()
        except IOError as e:
            raise Exception('({})'.format(e))

        # Find out what Landsat this is
        try:
            id = int(os.path.basename(mtlfilename)[1:2])
        except:
            id = int(os.path.basename(mtlfilename)[2:3])

        # Set sensor specific constants
        if id == 5:
            bands = ['1','2','3','4','5','6','7']
            colors = ["BLUE","GREEN","RED","NIR","SWIR1","LWIR","SWIR2"]
            # TODO - update bands with actual L5 values (these are L7)
            bandlocs = [0.4825, 0.565, 0.66, 0.825, 1.65, 11.45, 2.22]
            bandwidths = [0.065, 0.08, 0.06, 0.15, 0.2, 2.1, 0.26]
            E = [1983, 1796, 1536, 1031, 220.0, 0, 83.44]
            K1 = [0, 0, 0, 0, 0, 607.76, 0]
            K2 = [0, 0, 0, 0, 0, 1260.56, 0]
            oldbands = bands
        elif id == 7:
            #bands = ['1','2','3','4','5','6_VCID_1','6_VCID_2','7','8']
            bands = ['1','2','3','4','5','6_VCID_1','7']
            colors = ["BLUE","GREEN","RED","NIR","SWIR1","LWIR","SWIR2"]
            bandlocs = [0.4825, 0.565, 0.66, 0.825, 1.65, 11.45, 2.22]
            bandwidths = [0.065, 0.08, 0.06, 0.15, 0.2, 2.1, 0.26]
            E = [1997, 1812, 1533, 1039, 230.8, 0, 84.90]
            K1 = [0, 0, 0, 0, 0, 666.09, 0]
            K2 = [0, 0, 0, 0, 0, 1282.71, 0]
            oldbands = deepcopy(bands)
            oldbands[5] = '61'
            oldbands[6] = '62'
        elif id == 8:
            bands = ['1','2','3','4','5','6','7','9'] #,'10','11']
            colors = ["COASTAL","BLUE","GREEN","RED","NIR","SWIR1","SWIR2","CIRRUS"] #,"LWIR1","LWIR2"]
            bandlocs = [0.443, 0.4825, 0.5625, 0.655, 0.865, 1.610, 2.2, 1.375] #, 10.8, 12.0]
            bandwidths = [0.01, 0.0325, 0.0375, 0.025, 0.02, 0.05, 0.1, 0.015] #, 0.5, 0.5]
            E = [2638.35, 2031.08, 1821.09, 2075.48, 1272.96, 246.94, 90.61, 369.36] #, 0, 0]
            K1 = [0, 0, 0, 0, 0, 0, 0, 0] #774.89, 480.89]
            K2 = [0, 0, 0, 0, 0, 0, 0, 0] #1321.08, 1201.14]
            oldbands = bands
        else:
            raise Exception('Landsat%s? not recognized' % id)

        # Process MTL text - replace old metadata tags with new
        # NOTE This is not comprehensive, there may be others
        text = text.replace('ACQUISITION_DATE','DATE_ACQUIRED')
        text = text.replace('SCENE_CENTER_SCAN_TIME','SCENE_CENTER_TIME')
        for (ob,nb) in zip(oldbands,bands):
            text = re.sub(r'\WLMIN_BAND'+ob,'RADIANCE_MINIMUM_BAND_'+nb,text)
            text = re.sub(r'\WLMAX_BAND'+ob,'RADIANCE_MAXIMUM_BAND_'+nb,text)
            text = re.sub(r'\WQCALMIN_BAND'+ob,'QUANTIZE_CAL_MIN_BAND_'+nb,text)
            text = re.sub(r'\WQCALMAX_BAND'+ob,'QUANTIZE_CAL_MAX_BAND_'+nb,text)
            text = re.sub(r'\WBAND'+ob+'_FILE_NAME','FILE_NAME_BAND_'+nb,text)
        for l in ('LAT','LON','MAPX','MAPY'):
            for c in ('UL','UR','LL','LR'):
                text = text.replace('PRODUCT_'+c+'_CORNER_'+l, 'CORNER_'+c+'_'+l+'_PRODUCT')
        text = text.replace('\x00','')
        # Remove junk
        lines = text.split('\n')
        mtl = dict()
        for l in lines:
            meta = l.replace('\"',"").strip().split('=')
            if len(meta) > 1:
                key = meta[0].strip()
                item = meta[1].strip()
                if key != "GROUP" and key !="END_GROUP": mtl[key] = item

        # Extract useful metadata
        lats = ( float(mtl['CORNER_UL_LAT_PRODUCT']), float(mtl['CORNER_UR_LAT_PRODUCT']),
                float(mtl['CORNER_LL_LAT_PRODUCT']), float(mtl['CORNER_LR_LAT_PRODUCT']))
        lons = ( float(mtl['CORNER_UL_LON_PRODUCT']), float(mtl['CORNER_UR_LON_PRODUCT']),
            float(mtl['CORNER_LL_LON_PRODUCT']), float(mtl['CORNER_LR_LON_PRODUCT']))
        lat = (min(lats) + max(lats))/2.0
        lon = (min(lons) + max(lons))/2.0
        dt = datetime.datetime.strptime(mtl['DATE_ACQUIRED'] + ' ' +
            mtl['SCENE_CENTER_TIME'][:-2],'%Y-%m-%d %H:%M:%S.%f')
        seconds = (dt.second + dt.microsecond/1000000.)/3600.
        dectime = dt.hour + dt.minute/60.0 + seconds
        try:
            clouds = float(mtl['CLOUD_COVER'])
        except: clouds = 0

        # Band metadata
        bandmeta = []
        filenames = []
        for i,b in enumerate(bands):
            band = {
                'num': i+1,
                'id': b,
                'color': colors[i],
                'E': E[i],
                'wavelength': bandlocs[i],
                'bandwidth': bandwidths[i],
                'minval': int(float(mtl['QUANTIZE_CAL_MIN_BAND_'+b])),
                'maxval': int(float(mtl['QUANTIZE_CAL_MAX_BAND_'+b])),
                'minrad': float(mtl['RADIANCE_MINIMUM_BAND_'+b]),
                'maxrad': float(mtl['RADIANCE_MAXIMUM_BAND_'+b]),
                'k1': K1[i],
                'k2': K2[i]
            }
            bandmeta.append(band)
            filenames.append(mtl['FILE_NAME_BAND_'+b].strip('\"'))

        _geometry = {
            'solarzenith': (90.0 - float(mtl['SUN_ELEVATION'])),
            'solarazimuth': float(mtl['SUN_AZIMUTH']),
            'zenith': 0.0,
            'azimuth': 180.0,
            'lat': lat,
            'lon': lon,
        }

        _datetime = {
            'datetime': dt,
            'JulianDay': (dt - datetime.datetime(dt.year,1,1)).days + 1,
            'DecimalTime': dectime,
        }

        # TODO - now that metadata part of LandsatData object some of these keys not needed
        self.tiles[tile]['metadata'] = {
            'sensor': 'Landsat'+str(id),
            'metafilename': mtlfilename,
            'filenames': filenames,
            'geometry': _geometry,
            'datetime': _datetime,
            'bands': bandmeta,
            'clouds': clouds
        }
        return self.tiles[tile]['metadata']

    def opentile(self, tile, product=''):
        """ Open and return tile/product GeoImage """
        if product != '':
            return gippy.GeoImage()
          

    def _readraw(self,tile,bandnums=[]):
        """ Read in Landsat bands using original tar.gz file """
        # Read in collection metadata
        self._readmeta(tile)

        tiledata = self.tiles[tile]

        if len(bandnums) != 0:
            bandnums = numpy.array(bandnums)
        else:
            bandnums = numpy.arange(0,len(tiledata['metadata']['bands'])) + 1

        # Extract desired files from tarfile
        filename = tiledata['products']['raw']
        if tarfile.is_tarfile(filename):
            tfile = tarfile.open(filename)
        else:
            raise Exception('%s not a valid landsat tar file' % os.path.basename(filename))
            return

        filenames = []
        for b in bandnums:
            fname = tiledata['metadata']['filenames'][b-1]
            if not os.path.exists(fname):
                tfile.extract(fname,tiledata['path'])
            filenames.append(os.path.join(tiledata['path'],fname))

        if gippy.Options.Verbose() > 2:
            print 'Landsat files: '
            for f in filenames: print ' %s' % f

        # Read in files
        image = gippy.GeoImage(filenames[0])
        del filenames[0]
        for f in filenames: image.AddBand(gippy.GeoImage(f)[0])

        # Geometry used for calculating incident irradiance
        theta = numpy.pi * tiledata['metadata']['geometry']['solarzenith']/180.0
        sundist = (1.0 - 0.016728 * numpy.cos(numpy.pi * 0.9856 * (tiledata['metadata']['datetime']['JulianDay']-4.0)/180.0))

        # Set metadata
        image.SetNoData(0)
        image.SetUnits('radiance')
        # TODO - set appropriate metadata
        #for key,val in meta.iteritems():
        #    image.SetMeta(key,str(val))

        for b in bandnums:
            bandmeta = tiledata['metadata']['bands'][b-1]
            gain = (bandmeta['maxrad']-bandmeta['minrad']) / (bandmeta['maxval']-bandmeta['minval'])
            offset = bandmeta['minrad']
            i = bandmeta['num']-1
            band = image[i]
            band.SetGain(gain)
            band.SetOffset(offset)
            band.SetDynamicRange(bandmeta['minval'],bandmeta['maxval'])
            band.SetEsun( (bandmeta['E'] * numpy.cos(theta)) / (numpy.pi * sundist * sundist) )
            band.SetThermal(bandmeta['k1'],bandmeta['k2'])
            image[i] = band
            image.SetColor(bandmeta['color'],i+1)
        return image

    #@classmethod
    #def add_subparsers(cls, parser):
    #    p = parser.add_parser('cloudmask', help='Create cloud masks', parents=[cls.args_inventory()],
    #        formatter_class=argparse.ArgumentDefaultsHelpFormatter)

def main(): LandsatData.main()<|MERGE_RESOLUTION|>--- conflicted
+++ resolved
@@ -164,56 +164,6 @@
             if meta['clouds'] > maxclouds:
                 return False
         return True
-<<<<<<< HEAD
-=======
-
-    @classmethod
-    def archive(cls, path=''):
-        """ Move landsat files from current directory to archive location """
-        if (dir == ''):
-            fnames = glob.glob('L*.tar.gz')
-        else:
-            fnames = glob.glob(os.path.join(path, 'L*.tar.gz'))
-        numadded = 0
-        for f in fnames:
-            pathrow = f[3:9]
-            year = f[9:13]
-            doy = f[13:16]
-            path = os.path.join(cls.rootdir,pathrow,year+doy)
-
-            # Make directory
-            try:
-                #pass
-                os.makedirs(path)
-            except OSError as exc: # Python >2.5
-                if exc.errno == errno.EEXIST and os.path.isdir(path):
-                    #print 'Directory already exists'
-                    pass
-                else:
-                    raise Exception('Unable to make product directory %s' % path)
-
-            # Move file
-            try:
-                newf = os.path.join(path,f)
-                if not os.path.exists(newf):
-                    # Check for older versions
-                    existing_files = glob.glob(os.path.join(path,'*tar.gz'))
-                    if len(existing_files) > 0:
-                        print 'Other version of %s already exist:' % f
-                        for ef in existing_files: print '\t%s' % ef
-                    shutil.move(f,newf)
-                    #print f, ' -> ',path
-                    numadded = numadded + 1
-            except shutil.Error as err:
-                print err
-                print f, ' -> problem archiving file'
-                #raise Exception('shutils error %s' % err)
-                #if exc.errno == errno.EEXIST:
-                #    print f, ' removed, already in archive'
-        print '%s files added to archive' % numadded
-        if numadded != len(fnames):
-            print '%s files not added to archive' % (len(fnames)-numadded)
->>>>>>> 2e88651a
 
     def process(self, overwrite=False, suffix=''): # , overviews=False):
         """ Make sure all products exist for all tiles, process if necessary """
