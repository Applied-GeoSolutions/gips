#!/usr/bin/env python
################################################################################
#    GIPS: Geospatial Image Processing System
#
#    AUTHOR: Matthew Hanson
#    EMAIL:  matt.a.hanson@gmail.com
#
#    Copyright (C) 2014 Applied Geosolutions
#
#    This program is free software; you can redistribute it and/or modify
#    it under the terms of the GNU General Public License as published by
#    the Free Software Foundation; either version 2 of the License, or
#    (at your option) any later version.
#
#    This program is distributed in the hope that it will be useful,
#    but WITHOUT ANY WARRANTY; without even the implied warranty of
#    MERCHANTABILITY or FITNESS FOR A PARTICULAR PURPOSE.  See the
#    GNU General Public License for more details.
#
#   You should have received a copy of the GNU General Public License
#   along with this program. If not, see <http://www.gnu.org/licenses/>
################################################################################

"""
setup for GIPS
"""

import os
from setuptools import setup, find_packages
import shutil
import glob
import traceback
import imp

__version__ = imp.load_source('gips.version', 'gips/version.py').__version__

# collect console scripts to install
console_scripts = []
for f in glob.glob('gips/scripts/*.py'):
    try:
        name = os.path.splitext(os.path.basename(f))[0]
        if name not in ['__init__', 'core']:
            script = 'gips_%s = gips.scripts.%s:main' % (name, name.lower())
            console_scripts.append(script)
    except:
        print traceback.format_exc()
console_scripts += [
    'gips_scheduler = gips.datahandler.scheduler:main',
    'gips_dhd       = gips.datahandler.dhd:main',
]

# GIPS requirements should be added at the level appropriate
#  lib - required to install and import gips.core classes
# full - required to use gips.data.* drivers (file-system based)
#  orm - required to use DB based gips
#   dh - required to run the gips.datahandler
_lib_requirements = [
    'gippy>=0.3.12,<0.4.0',
    'shapely',
    'python-dateutil',
]
_full_requirements = _lib_requirements + [
    'homura==0.1.3',
    'usgs==0.2.1',
    'Py6S>=1.7.0',
    'pysolar==0.6',
    'requests',
    'pydap==3.2',
    'netCDF4',
    'dbfread==2.0.7',
    'rios==1.4.3',
    'python-fmask==0.4.5',
    'pydap==3.2', 
]
_orm_requirements = _full_requirements + [
    'django==1.10',
    'psycopg2<=2.6',
]
_dh_requirements = _orm_requirements + [
    'rq',
    'python-crontab',
]

setup(
    name='gips',
    version=__version__,
    description='Geospatial Image Processing System',
    author='Matthew Hanson',
    author_email='matt.a.hanson@gmail.com',
    maintainer='Ian Cooke',
    maintainer_email='icooke@ags.io',
    packages=find_packages(),
<<<<<<< HEAD
    package_data={
        '': ['*.shp', '*.prj', '*.shx', '*.dbf'],
        'gips.datahandler': ['*.service.template',],
    },
    install_requires=_lib_requirements,
    extras_require={
        'full': _full_requirements,
        'orm': _orm_requirements,
        'dh-rq': _dh_requirements,
        'dh-torque': _orm_requirements,
    },
=======
    package_data={'': ['*.shp', '*.prj', '*.shx', '*.dbf']},
    install_requires=[
        'Py6S>=1.7.0',
        'shapely',
        'gippy>=0.3.11,<0.4',
        'homura==0.1.3',
        'python-dateutil',
        'pydap==3.2',
        'pysolar==0.6',
        'dbfread==2.0.7',
        'rios==1.4.3',
        'python-fmask==0.4.5',
        'usgs', # 0.2.1 known to work
        'backports.functools_lru_cache',
    ],
>>>>>>> b35ec285
    dependency_links=[
        'https://bitbucket.org/chchrsc/rios/downloads/rios-1.4.3.zip#egg=rios-1.4.3',
        'https://bitbucket.org/chchrsc/python-fmask/downloads/python-fmask-0.4.5.zip#egg=python-fmask-0.4.5',
        'https://github.com/Applied-GeoSolutions/gippy/archive/v0.3.11.tar.gz#egg=gippy-0.3.11',
    ],
    entry_points={'console_scripts': console_scripts},
    zip_safe=False,
)<|MERGE_RESOLUTION|>--- conflicted
+++ resolved
@@ -55,7 +55,7 @@
 #  orm - required to use DB based gips
 #   dh - required to run the gips.datahandler
 _lib_requirements = [
-    'gippy>=0.3.12,<0.4.0',
+    'gippy>=0.3.11,<0.4.0',
     'shapely',
     'python-dateutil',
 ]
@@ -70,7 +70,8 @@
     'dbfread==2.0.7',
     'rios==1.4.3',
     'python-fmask==0.4.5',
-    'pydap==3.2', 
+    'pydap==3.2',
+    'backports.functools_lru_cache',
 ]
 _orm_requirements = _full_requirements + [
     'django==1.10',
@@ -90,7 +91,6 @@
     maintainer='Ian Cooke',
     maintainer_email='icooke@ags.io',
     packages=find_packages(),
-<<<<<<< HEAD
     package_data={
         '': ['*.shp', '*.prj', '*.shx', '*.dbf'],
         'gips.datahandler': ['*.service.template',],
@@ -102,23 +102,6 @@
         'dh-rq': _dh_requirements,
         'dh-torque': _orm_requirements,
     },
-=======
-    package_data={'': ['*.shp', '*.prj', '*.shx', '*.dbf']},
-    install_requires=[
-        'Py6S>=1.7.0',
-        'shapely',
-        'gippy>=0.3.11,<0.4',
-        'homura==0.1.3',
-        'python-dateutil',
-        'pydap==3.2',
-        'pysolar==0.6',
-        'dbfread==2.0.7',
-        'rios==1.4.3',
-        'python-fmask==0.4.5',
-        'usgs', # 0.2.1 known to work
-        'backports.functools_lru_cache',
-    ],
->>>>>>> b35ec285
     dependency_links=[
         'https://bitbucket.org/chchrsc/rios/downloads/rios-1.4.3.zip#egg=rios-1.4.3',
         'https://bitbucket.org/chchrsc/python-fmask/downloads/python-fmask-0.4.5.zip#egg=python-fmask-0.4.5',
