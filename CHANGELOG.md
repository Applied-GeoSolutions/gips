# Changelog
All notable changes to this project will be documented in this file.

The format is based on [Keep a Changelog](https://keepachangelog.com/en/1.0.0/)
and this project adheres to
[Semantic Versioning](https://semver.org/spec/v2.0.0.html).
## [UNRELEASED]

<<<<<<< HEAD
=======

## v0.16.0
### Changed
- gips_process: --batchout only produces scene-proc-job when needed
### Added
- gips_export: --dont-process option for if you have already processed and
               don't want to loop through doing nothing.

## v0.15.0
### Added
- landsat: custom coregistration mosaic via settings
>>>>>>> a22650cd

## v0.14.6
### Fixed
- fixed less common use-case with NameError

## v0.14.5
### Fixed
- was passing str, instead of list-of-str, to landsat's `_cache_if_vsicurl`
### Added
- retry scheme for deletion of temp directories
### Changed
- utils code was using print instead of verbose_out

## v0.14.4
### Fixed
- fixed bug in mosaicking code where scene is missing a product

## v0.14.3
### Fixed
- another case of not using gcs backoff downloader.

## v0.14.2
### Fixed
- fixed bug from unstaging coreg testing tweaks.

## v0.14.1
### Fixed
- (#641) gips not using gcs downloader for coreg imagery
- (notix) gips coreg search skipping s2 search on same day

## v0.14.0
### Added
- mask out Landsat C1 edge effect isues (E-W edge and SLC-off)

### Changed
- use RedEdge4 as NIR band for index computations -- it is
  more similar to LC8's NIR.

## v0.13.0
### Added
- add support to fetch MODIS MCD43A4 from AWS S3
- HLS driver
- python-acolite support

### Changed
- Upgraded license

### Fixed
- GCS API conformance

## v0.12.0
### Added
- added DOI badge to README.md
- preliminary SRTM driver
- initial version of google cloud based assets

### Changed
- migrated CHANGES.txt to CHANGELOG.md
- squelched out https `InsecureRequestWarning`s for CDL, and added
  `urllib3[secure]` to stop same warning in Sentinel-2

### Fixed
- Landsat coregistration #572
- Various items in Sentinel-2's ACOLITE processing:
    - Fix #506 by always keying off band 1 for resolution.
    - Fix #548/#437, wastefully processing entire datastrips, by using acolite's
      limit config/param
    - Fix #438, off-by-one errors in tile selection, by shrinking the limit
      down to avoid overlap (thanks MGRS!).

## v0.11.0
- Documentation (README) improved
- aod-6.1
- file system race conditions in directory creation addresseed (Thanks for
  finding that AWS)
- MODIS MCD12Q1 to collection 006
- `cloudmask` products for s2 and landsat inverted (1=cloud, 0=nodata)
- Provenance improved (add "SOURCE_ASSET" and always add metadata, not subtract)

## v0.10.0
- modis using gippy.algorithms.Indices
- changed system tests to use gdalinfo based comparator
- added Sentinel2 MTCI and S2REP products
- CDL fetch enabled
- copious amounts of tempdir usage to prevent bad data pollution
- MODIS updated to use Collection 6 (where avalable  some products lag)
- integrated AROP for coregistration of Landsat to Sentinel-2 grid.
- Gridded exports use integral mask to define spatial extent and resolution of
  exports (CLI `-r rastermask`)
- added support for pulling Landsat from AWS S3 storage.
- `gips_stats` now has CSV formatting and is tweakable via settings.
- drivers can pass arguments out to the CLI (`--pclouds N` allows filtering
  based on MSIL1C and Landsat C1 metadata)
- system tests now include `-m lite` for running small subset of system tests
- Docker files for use with .gitlab-ci.yml
- gips_project deprecated and functionality moved to gips_export script.
- MOD08_D3 shutdown their FTP..moved to https
- System tests now use artifact store, instead of fetching repeatedly.

## v0.9.2
- PR#448 from Applied-GeoSolutions/445-get-geometry
- PR#440 from Applied-GeoSolutions/433-sentinel2-gain
- PR#447 from Applied-GeoSolutions/444-install
- PR#434 from Applied-GeoSolutions/428-sentinel2-cloud-filter
- PR#435 from Applied-GeoSolutions/landsat-cloud-cover-filter
- PR#431 from Applied-GeoSolutions/landsat-coreg-product
- PR#422 from Applied-GeoSolutions/388-spatialextent-from-raster
- PR#421 from Applied-GeoSolutions/chirps-goes-global
- PR#411 from Applied-GeoSolutions/fix-gips-config-env-bug
- PR#410 from Applied-GeoSolutions/85-silly-bugs
- PR#408 from Applied-GeoSolutions/366-aot550
- PR#406 from Applied-GeoSolutions/palsar-mask-fix
- drink versioning DRY
- added "mask" product; updated implicit "sign" masking
- PR#402 from Applied-GeoSolutions/113-numprocs-toplevel
- proposed fix for IEEE_UNDERFLOW_FLAG and DENORMAL issues

## v0.9.1
- Optional database inventory using the Django ORM, currently used for
  managing metadata for products and assets.
- Sentinel-2 support
- Landsat Collection 1 support
- ACOLITE atmospheric correction support
- Palsar2 support
- tempdir context managers to prevent data corruption
- Switched to MODIS Collection 6 (for AOD as well)
- Improved NASS CDL driver
- Switched to regular expressions for asset pattern specification.
- Reusable EarthData authentication for drivers

## v0.8.4
- ndvi8 re-enabled
- cleaned up all gippy HDF subdataset(sds) images (appear to be a limited number of
  SDS handles in gdal1.x).

## v0.8.2
- landsat assets now tagged as 'DN' and 'SR' for USGS downloaded surface
  reflectance.
- added landsat 'bqashadow' product that uses `gippy.algorithms.AddShadowMask`
  to catch shadows of BQA detected clouds via shadow smear.
- enabled `--sensors` filter for landsat.
- fixed: `gips.tiles.Tiles.pprint` TypeError when `colors` is None

## v0.8.1
- added support for `alltouch` paramter in CookieCutter (gippy==0.3.6)

## v0.8.0
- Indvidual data utilities deprecated (e.g., landsat), replaced with gips_ scripts
- New gips scripts, each with more specific functionatlity: gips_inventory, gips_warptiles, gips_process
- Refactor of core inventory and tiles for streamlined code reuse
- Requirements (python libraries) can be specified for each data module
- Interpolation option added to project function (neartest neighbor, bilinear, or cubic)
- Setup now puts settings.py at /etc/gips/settings.py
- Ability to loop through all features in a vector layer (using the --loop option)
- where argument added to include SQL where clauses
- Setup no-longer puts settings.py in /etc/gips/
- Configuration managed through gips_config command
- Fixed bug in handling date specification

Landsat
- Added wtemp product (Water temperature, atm corrected with MODTRAN using custom profiles from MERRA data)

MODIS
- fixed bug in MODIS temperature making them unable to be used in project (multiple identical output band names)
- addition of obstime product (observation time for MCD derived products)

CDL
- Updated CDL directory structure to use standard GIPS format (tiledir/datedir)
- added tiles.shp to repository

MERRA
- Updated merra data module

AOD
- updated to be in-line with new gips.utils.settings framework


## v0.7.1
- Better internal handling of sensors for data where there can be multiple sensors on a single day
- Tile projects (no shapefile or nomosaic set) now creates subdirectories for each tile in project folder
- Project inventories (gips_project inventory) doesn't fail if directory has extraneous files
- datadir option added back allowing saving of files into specified directory

New functionality
- 'gips_project stack' for creating stacks of products in a GIPS project directory
- added mapreduce utilities for multiprocessing
- added 'nomosaic' option to project, which will keep the data as tiles (but still warp)

AOD
- fixed retrieval of Aerosol Optical Depth from MOD08 data

LANDSAT
- products added: dn (digital numbers), volref (volumetric reflectance of water)
- Files read directly from tar.gz (rather than extracting) using GDAL's virtual filesystem

MODIS
- fixed segfault in indices and cleaned up extraneous printing
- fixed nodata value in ndvi8 product

## v0.7.0
- Refactoring of inventory classes and printing
- Renaming of products to replace underscores (_) with dashes (-) in the product name
- Addition of gips_project script (print inventory, create browse images)
- Changed naming convention of project directories to shapefile_resolution_datasetname
- misc fixes/improvements to argument parsing and verbose output
- refactored argument parsing of products, now use -p switch rather than individual product switches
- added 'products' sub-command to get listing of available products
- fixed creation of mosaics without warping

landsat:
- fixed bug with TOA indices generating wrong values

AOD:
- throw error if unable to retrieve AOD estimate

SARannual
- fixed bug when processing product for multiple tiles and asset doesn't exist for some tiles

MODIS
- Refactored code and implemented product naming convention

## v0.6.8
- added Algorithm base class and updated scripts to utilize Algorithm class
- additional algorithm scripts added (gips_tclass, gips_truth, gips_mask)

landsat:
- fixed check of negative reflectances (was converted to NoData)
- fixed bug where AOD was not calculating long term average if data not available

## v0.6.7
- changed library name to GIPS
- added algorithms module back to main GIPS
- bumped GIPPY dependency to 0.9.7

landsat:
- added tassled cap transformation
- reflectance not allowed to be negative (capped at 0)


## v0.6.6
- removed masking feature from 'project' command (replaced with gip_mask)
- changed file naming for project files.  Directory named with shape or tileid and resolution, files named  date_sensor_product
- added gip.py script for general purpose processing on project data directories
- project: metadata properly copied from data
- metadata added to all processed files
- bumped version of GIPPY dependency to 0.9.6

landsat changes:
- exception handling when calling atmospheric model
- added NDWI and MSAVI2 indices to products<|MERGE_RESOLUTION|>--- conflicted
+++ resolved
@@ -6,8 +6,6 @@
 [Semantic Versioning](https://semver.org/spec/v2.0.0.html).
 ## [UNRELEASED]
 
-<<<<<<< HEAD
-=======
 
 ## v0.16.0
 ### Changed
@@ -19,7 +17,6 @@
 ## v0.15.0
 ### Added
 - landsat: custom coregistration mosaic via settings
->>>>>>> a22650cd
 
 ## v0.14.6
 ### Fixed
