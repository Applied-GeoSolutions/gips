--- conflicted
+++ resolved
@@ -19,15 +19,11 @@
 #   You should have received a copy of the GNU General Public License
 #   along with this program. If not, see <http://www.gnu.org/licenses/>
 ################################################################################
-<<<<<<< HEAD
-v0.7.2
-=======
 v0.8.0
 - Refactor of core inventory and tiles for streamlined code reuse
 
 Landsat
 - Added wtemp product (Water temperature, atm corrected with MODTRAN using custom profiles from MERRA data)
->>>>>>> 988dc6e6
 
 MODIS
 - fixed bug in MODIS temperature making them unable to be used in project (multiple identical output band names)
